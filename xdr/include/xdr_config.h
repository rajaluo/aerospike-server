/*
 * xdr_config.h
 *
 * Copyright (C) 2011-2014 Aerospike, Inc.
 *
 * Portions may be licensed to Aerospike, Inc. under one or more contributor
 * license agreements.
 *
 * This program is free software: you can redistribute it and/or modify it under
 * the terms of the GNU Affero General Public License as published by the Free
 * Software Foundation, either version 3 of the License, or (at your option) any
 * later version.
 *
 * This program is distributed in the hope that it will be useful, but WITHOUT
 * ANY WARRANTY; without even the implied warranty of MERCHANTABILITY or FITNESS
 * FOR A PARTICULAR PURPOSE. See the GNU Affero General Public License for more
 * details.
 *
 * You should have received a copy of the GNU Affero General Public License
 * along with this program.  If not, see http://www.gnu.org/licenses/
 */

/*
 *  Server configuration declarations for the XDR module
 */
#pragma once

#include <stdbool.h>
#include <stdint.h>
#include <unistd.h>

#include "fault.h"
#include "util.h"

//Length definitions. This should be in sync with the server definitions.
//It is bad that we are not using a common header file for all this.
#define CLUSTER_MAX_SZ		128
#define NAMESPACE_MAX_SZ	32
#define NAMESPACE_MAX_NUM	32
#define XDR_MAX_DGLOG_FILES 1

/* Configuration parser switch() case identifiers. The server (cfg.c) needs to
 * see these. The server configuration parser and the XDR configuration parser
 * will care about different subsets of these options. Order is not important,
 * other than for organizational sanity.
 */
typedef enum {
	// Generic:
	// Token not found:
	XDR_CASE_NOT_FOUND,
	// Alternative beginning of parsing context:
	XDR_CASE_CONTEXT_BEGIN,
	// End of parsing context:
	XDR_CASE_CONTEXT_END,

	// Top-level options:
	XDR_CASE_SERVICE_BEGIN,
	XDR_CASE_NAMESPACE_BEGIN,
	XDR_CASE_XDR_BEGIN,

	// Server options:
	XDR_CASE_SERVICE_USER,
	XDR_CASE_SERVICE_GROUP,

	// Namespace options:
	XDR_CASE_NS_ENABLE_XDR,
	XDR_CASE_NS_XDR_REMOTE_DATACENTER,
	XDR_CASE_NS_DEFAULT_TTL,
	XDR_CASE_NS_MAX_TTL,
	XDR_CASE_NS_STORAGE_ENGINE_BEGIN,
	XDR_CASE_NS_SET_BEGIN,

	// Namespace storage options:
	XDR_CASE_NS_STORAGE_MEMORY,
	XDR_CASE_NS_STORAGE_SSD,
	XDR_CASE_NS_STORAGE_DEVICE,
	XDR_CASE_NS_STORAGE_KV,

	// Main XDR options:
	XDR_CASE_ENABLE_XDR,
	XDR_CASE_NAMEDPIPE_PATH_OLD,
	XDR_CASE_NAMEDPIPE_PATH,
	XDR_CASE_DIGESTLOG_PATH_OLD,
	XDR_CASE_DIGESTLOG_PATH,
	XDR_CASE_ERRORLOG_PATH_OLD,
	XDR_CASE_ERRORLOG_PATH,
	XDR_CASE_INFO_PORT_OLD,
	XDR_CASE_INFO_PORT,
	XDR_CASE_DATACENTER_BEGIN,
	XDR_CASE_MAX_RECS_INFLIGHT_OLD,
	XDR_CASE_MAX_RECS_INFLIGHT,
	XDR_CASE_FORWARD_XDR_WRITES,
	XDR_CASE_THREADS_OLD,
	XDR_CASE_THREADS,
	XDR_CASE_TIMEOUT,
	XDR_CASE_STOP_WRITES_NOXDR,
	XDR_CASE_XDR_DELETE_SHIPPING_ENABLED,
	XDR_CASE_XDR_CHECK_DATA_BEFORE_DELETE,
	XDR_CASE_XDR_NSUP_DELETES_ENABLED,
	XDR_CASE_XDR_FORWARD_WITH_GENCHECK,
	XDR_CASE_XDR_CONFLICT_DIGESTDUMP,
	XDR_CASE_XDR_HOTKEY_MAXSKIP,
	XDR_CASE_XDR_SHIPPING_ENABLED,
	XDR_CASE_XDR_PIDFILE,
	XDR_CASE_XDR_WRITE_BATCH_SIZE,
	XDR_CASE_XDR_READ_BATCH_SIZE,
	XDR_CASE_XDR_DO_VERSION_CHECK,

	// Remote datacenter options:
	XDR_CASE_DC_NODE_ADDRESS_PORT,
	XDR_CASE_DC_INT_EXT_IPMAP,
	XDR_CASE_XDR_INFO_TIMEOUT,
	XDR_CASE_XDR_COMPRESSION_THRESHOLD,
	XDR_CASE_XDR_SHIP_DELAY,
	XDR_CASE_XDR_SHIP_THREADS,
	XDR_CASE_XDR_SHIP_SLAB_SIZE
} xdr_cfg_case_id;

/* Configuration parser token plus case-identifier pair. The server (cfg.c)
 * needs to see this.
 */
typedef struct xdr_cfg_opt_s {
	const char*		tok;
	xdr_cfg_case_id	case_id;
} xdr_cfg_opt;

/* The various xdr_cfg_opt arrays. The server (cfg.c) needs to see these.
 */
extern const xdr_cfg_opt XDR_GLOBAL_OPTS[];
extern const xdr_cfg_opt XDR_SERVICE_OPTS[];
extern const xdr_cfg_opt XDR_OPTS[];
extern const xdr_cfg_opt XDR_DC_OPTS[];
extern const xdr_cfg_opt XDR_NS_OPTS[];
extern const xdr_cfg_opt XDR_NS_STORAGE_OPTS[];
extern const xdr_cfg_opt XDR_NS_SET_OPTS[];

/* The various xdr_cfg_opt array counts. The server (cfg.c) needs to see these.
 */
extern const int NUM_XDR_GLOBAL_OPTS;
extern const int NUM_XDR_SERVICE_OPTS;
extern const int NUM_XDR_OPTS;
extern const int NUM_XDR_DC_OPTS;
extern const int NUM_XDR_NS_OPTS;
extern const int NUM_XDR_NS_STORAGE_OPTS;
extern const int NUM_XDR_NS_SET_OPTS;

// Some static knobs shared between XDR and asd
#define XDR_TIME_ADJUST	300000 // 5 min (ms) time value. Base macro for XDR(for LST adjustment in failure cases) and asd (as parameter for printing warrnings).

#define DC_MAX_NUM 32
typedef struct xdr_lastship_s {
	cf_node		node;
	uint64_t	time[DC_MAX_NUM];
} xdr_lastship_s;


// Config option in case the configuration value is changed
typedef struct xdr_new_config_s {
	int		xdr_write_batch_size;
	int		xdr_max_recs_inflight;
	int		xdr_read_batch_size;
	int		xdr_threads;
	int		xdr_ship_threads;   // Coinfigured number of shipper threads·
	int		xdr_ship_slab_size; // Coinfigured size of shipper thread slab size·
} xdr_new_config;

//Config option which is maintained both by the server and the XDR module
typedef struct xdr_config {
	// Is the XDR feature supported in the build?
	bool	xdr_supported;

	//This section is used by both the server and the XDR module
	bool	xdr_global_enabled;
	char	*xdr_digestpipe_path;

	//This section is not used by the server and is meant only for XDR module
	uid_t	uid;
	gid_t	gid;

	// Ring buffer configuration
	int	xdr_info_port;
	char 	*xdr_digestlog_path[XDR_MAX_DGLOG_FILES];
	uint64_t xdr_digestlog_file_size[XDR_MAX_DGLOG_FILES];
	bool 	xdr_digestlog_overwrite;
	bool	xdr_digestlog_persist;
	uint8_t xdr_num_digestlog_paths;
	char	*xdr_errorlog_path;
	cf_fault_severity xdr_errorlog_level;
	int	xdr_digestpipe_fd;
	int	xdr_local_port;
	int	xdr_write_batch_size;
	int	xdr_max_recs_inflight;
	int	xdr_read_batch_size;
	int	xdr_ship_slab_size;     // Maximum number of records, on receival of which, xdr start shipping.
	int	xdr_ship_threads;       // Number threads which will read from server and ship records.
	int	xdr_timeout;
	int	xdr_nw_timeout;
	int	xdr_threads;
	int	xdr_forward_xdrwrites;
	int	xdr_stop_writes_noxdr;
<<<<<<< HEAD
	int 	xdr_internal_shipping_delay;
	int	xdr_flag;
=======
	int xdr_internal_shipping_delay;
	int	xdr_conf_change_flag;
>>>>>>> 74f9f169
	xdr_new_config xdr_new_cfg;
	bool	xdr_shipping_enabled;
	bool	xdr_delete_shipping_enabled;
	bool	xdr_nsup_deletes_enabled;
	int 	xdr_hotkey_maxskip;
	bool	xdr_fwd_with_gencheck;
	char	*xdr_conflict_digestdump_filepath;
	FILE	*xdr_conflict_digestdump_file;
	bool	xdr_check_data_before_delete;
	int		xdr_info_request_timeout_ms;
	int     xdr_compression_threshold;
	char	*xdr_pidfile;
	char	*xdr_read_mode_string;
	bool	xdr_do_version_check;
} xdr_config;

// Prototypes
void xdr_config_defaults(xdr_config *c);

// XDR states
typedef enum xdr_state_e {
	XDR_COMING_UP,
	XDR_DLOG_WRITER_UP,
	XDR_UP,
	XDR_GOING_DOWN,
	XDR_DOWN
} xdr_state;<|MERGE_RESOLUTION|>--- conflicted
+++ resolved
@@ -198,13 +198,8 @@
 	int	xdr_threads;
 	int	xdr_forward_xdrwrites;
 	int	xdr_stop_writes_noxdr;
-<<<<<<< HEAD
-	int 	xdr_internal_shipping_delay;
-	int	xdr_flag;
-=======
 	int xdr_internal_shipping_delay;
 	int	xdr_conf_change_flag;
->>>>>>> 74f9f169
 	xdr_new_config xdr_new_cfg;
 	bool	xdr_shipping_enabled;
 	bool	xdr_delete_shipping_enabled;
