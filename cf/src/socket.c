--- conflicted
+++ resolved
@@ -1111,14 +1111,9 @@
 void
 cf_poll_add_fd(cf_poll poll, int fd, uint32_t events, void *data)
 {
-<<<<<<< HEAD
-	cf_detail(CF_SOCKET, "Adding FD %d to epoll instance with FD %d, events = 0x%x",
-			sock->fd, poll.fd, events);
-=======
 	cf_debug(CF_SOCKET,
 			 "Adding FD %d to epoll instance with FD %d, events = 0x%x",
 			 fd, poll.fd, events);
->>>>>>> 392d40c7
 	struct epoll_event ev = { .events = events, .data.ptr = data };
 
 	if (epoll_ctl(poll.fd, EPOLL_CTL_ADD, fd, &ev) < 0) {
