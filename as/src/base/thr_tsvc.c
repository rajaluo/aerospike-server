--- conflicted
+++ resolved
@@ -318,8 +318,6 @@
 	return as_msg_field_get(&msgp->msg, AS_MSG_FIELD_TYPE_UDF_FILENAME) != NULL;
 }
 
-<<<<<<< HEAD
-				
 int
 as_rw_process_result(int rv, as_transaction *tr, bool *free_msgp)
 {
@@ -383,8 +381,6 @@
 	return 0;
 }
 	
-=======
-
 static as_sec_priv
 write_op_priv(cl_msg *msgp)
 {
@@ -433,8 +429,6 @@
 	return op_type == LDT_READ_OP ? PRIV_READ : PRIV_WRITE;
 }
 
-
->>>>>>> 20ae8f35
 // Handle the transaction, including proxy to another node if necessary.
 void
 process_transaction(as_transaction *tr)
