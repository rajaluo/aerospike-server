/*
 * xdr_serverside_stubs.c
 *
 * Copyright (C) 2014 Aerospike, Inc.
 *
 * Portions may be licensed to Aerospike, Inc. under one or more contributor
 * license agreements.
 *
 * This program is free software: you can redistribute it and/or modify it under
 * the terms of the GNU Affero General Public License as published by the Free
 * Software Foundation, either version 3 of the License, or (at your option) any
 * later version.
 *
 * This program is distributed in the hope that it will be useful, but WITHOUT
 * ANY WARRANTY; without even the implied warranty of MERCHANTABILITY or FITNESS
 * FOR A PARTICULAR PURPOSE. See the GNU Affero General Public License for more
 * details.
 *
 * You should have received a copy of the GNU Affero General Public License
 * along with this program.  If not, see http://www.gnu.org/licenses/
 */

#include "base/xdr_serverside.h"

xdr_state g_xdr_state = XDR_DOWN;

int as_xdr_init()
{
	return -1;
}

int as_xdr_shutdown()
{
	return -1;
}

void xdr_broadcast_lastshipinfo(uint64_t val[])
{
}

int xdr_create_named_pipe(xdr_config *xc)
{
	return -1;
}

int xdr_send_nsinfo()
{
	return -1;
}

int xdr_send_nodemap()
{
	return -1;
}

int xdr_send_clust_state_change(cf_node node, int8_t change)
{
	return -1;
}

uint64_t xdr_min_lastshipinfo()
{
	return -1;
}

void xdr_clmap_update(int changetype, cf_node succession[], int listsize)
{
}

void xdr_write(as_namespace *ns, cf_digest keyd, as_generation generation, cf_node masternode, bool is_delete, uint16_t set_id)
{
}

<<<<<<< HEAD
void as_xdr_start()
{
}

int as_info_command_xdr(char *name, char *params, cf_dyn_buf *db)
{
	return -1;
}

int as_xdr_stop()
{
	return -1;
}

int as_xdr_set_shipping(bool shipping_status)
{
	return 0;
}

int xdr_send_disabled()
{
	return -1;
}

int as_open_namedpipe()
{
	return -1;
}

int xdr_internal_read_response(as_namespace *ptr_namespace, int tr_result_code, uint32_t generation, uint32_t void_time, as_bin** as_bins, uint16_t n_as_bins, char* setname, void* from_xdr)
{
	return 0;
}

void xdr_sig_handler(int signum)
=======
void xdr_handle_failednodeprocessingdone(cf_node nodeid)
>>>>>>> 703615ea
{
}<|MERGE_RESOLUTION|>--- conflicted
+++ resolved
@@ -71,7 +71,6 @@
 {
 }
 
-<<<<<<< HEAD
 void as_xdr_start()
 {
 }
@@ -107,8 +106,9 @@
 }
 
 void xdr_sig_handler(int signum)
-=======
+{
+}
+
 void xdr_handle_failednodeprocessingdone(cf_node nodeid)
->>>>>>> 703615ea
 {
 }