--- conflicted
+++ resolved
@@ -75,77 +75,12 @@
 
 extern udf_call *as_query_get_udf_call(void *ptr);
 
-<<<<<<< HEAD
 
 // UDF Network Send Interface
 // **************************************************************************************************
 /* Internal Function: Packs up passed in data into as_bin which is
  *                    used to send result after the UDF execution.
  */
-static bool
-make_send_bin(as_namespace *ns, as_bin *bin, uint8_t **sp_pp, uint32_t sp_sz,
-			  const char *key, int  vtype,  void *val, size_t vlen)
-{
-	uint8_t *   v           = NULL;
-	uint8_t     *sp_p = *sp_pp;
-
-	uint32_t tsz = val ? as_particle_size_from_mem((as_particle_type)vtype, (uint8_t *)val, (uint32_t)vlen) : 0;
-
-	if (tsz > sp_sz) {
-		sp_p = cf_malloc(tsz);
-		if (!sp_p) {
-			cf_warning(AS_UDF, "data too much. malloc failed. going down. bin %s not sent back", key);
-			return(-1);
-		}
-	}
-
-	as_bin_init(ns, bin, key/*name*/);
-
-	switch (vtype) {
-		case AS_PARTICLE_TYPE_NULL:
-		{
-			v = NULL;
-			break;
-		}
-		case AS_PARTICLE_TYPE_INTEGER:
-		{
-			if (vlen != 8) {
-				cf_crash(AS_UDF, "unexpected int size %d", vlen);
-			}
-			v = (uint8_t *) val;
-			break;
-		}
-		case AS_PARTICLE_TYPE_FLOAT:
-		{
-			if (vlen != 8) {
-				cf_crash(AS_UDF, "unexpected double size %d", vlen);
-			}
-			v = (uint8_t *) val;
-			break;
-		}
-		case AS_PARTICLE_TYPE_BLOB:
-		case AS_PARTICLE_TYPE_GEOJSON:
-		case AS_PARTICLE_TYPE_STRING:
-		case AS_PARTICLE_TYPE_LIST:
-		case AS_PARTICLE_TYPE_MAP:
-			v = (uint8_t *) val;
-			break;
-		default:
-		{
-			cf_warning(AS_UDF, "unrecognized object type %d ignored", vtype);
-			return -1;
-		}
-	}
-
-	if (v) {
-		as_bin_particle_stack_from_mem(bin, sp_p, vtype, v, vlen);
-	}
-
-	*sp_pp = sp_p;
-	return 0;
-}
-=======
->>>>>>> 3c9e5706
 
 /* Workhorse function to send response back to the client after UDF execution.
  *
@@ -157,29 +92,6 @@
 int
 send_response(udf_call *call, const char *bin_name, const as_val *val)
 {
-<<<<<<< HEAD
-	as_transaction *    tr          = call->tr;
-	as_namespace *      ns          = tr->rsv.ns;
-	uint32_t            generation  = tr->generation;
-	uint32_t            sp_sz       = 1024 * 16;
-	uint32_t            void_time   = tr->void_time;
-	uint32_t            written_sz  = 0;
-	as_bin              stack_bin;
-	as_bin            * bin         = &stack_bin;
-
-	// space for the stack particles
-	uint8_t             stack_particle_buf[sp_sz];
-	uint8_t *           sp_p        = stack_particle_buf;
-
-	// TODO: Check at the wrong level of abstraction
-	if (!tr->proto_fd_h && !tr->proxy_msg) {
-=======
-	if (call->udf_type == AS_SCAN_UDF_OP_BACKGROUND) {
-		// If we are doing a background UDF scan, do not send any result back.
->>>>>>> 3c9e5706
-		return 0;
-	}
-
 	// Note - this function quietly handles a null val. The response call will
 	// be given a bin with a name but not 'in use', and it does the right thing.
 
@@ -201,167 +113,22 @@
 		}
 	}
 
-	as_transaction *tr = call->transaction;
+	as_transaction *tr = call->tr;
 	as_namespace *ns = tr->rsv.ns;
 
 	as_bin_init(ns, bin, bin_name);
 	as_bin_particle_stack_from_asval(bin, particle_buf, val);
 
-	// The response call is going to release the file descriptor - if this is a
-	// scan, we need a reservation to counter that.
-	if (call->udf_type == AS_SCAN_UDF_OP_UDF && tr->proto_fd_h) {
-		cf_rc_reserve(tr->proto_fd_h);
-	}
-
-<<<<<<< HEAD
-	single_transaction_response(
-		tr, ns, NULL/*ops*/, &bin, 1,
-		generation, void_time, &written_sz, NULL);
-=======
 	uint32_t written_sz;
 
 	single_transaction_response(tr, ns, NULL, &bin, 1, tr->generation, tr->void_time, &written_sz, NULL);
->>>>>>> 3c9e5706
 
 	if (particle_buf != stack_particle) {
 		cf_free(particle_buf);
 	}
 
 	return 0;
-} 
-
-<<<<<<< HEAD
-/**
- * Send failure notification for CDT (list, map) serialization error.
- */
-static inline int
-send_failure(udf_call *call, int vtype, void *val, size_t vlen)
-{
-	return send_response(call, "FAILURE", vtype, val, vlen);
-}
-
-=======
-int
-udf_rw_get_ldt_error(void *val, size_t vlen) 
-{
-	// We need to do a quick look to see if this is an LDT error string.  If it
-	// is, then we'll look deeper.  We start looking after the first space.
-	char * charptr;
-	char * valptr = (char *) val;
-	long   error_code;
-
-	// Start with the space, if it exists, as the marker for where we start
-	// looking for the LDT error contents.
-	if ((charptr = strchr((const char *) val, ' ')) != NULL) {
-		// We must be at least 10 chars from the end, so if we're less than that
-		// we are obviously not looking at an LDT error.
-		if (&charptr[9] < &valptr[vlen]) {
-			if (memcmp(&charptr[5], ":LDT-", 5) == 0) {
-				error_code = strtol(&charptr[1], NULL, 10);
-				cf_debug(AS_UDF, "LDT Error: Code(%ld) String(%s)",
-						error_code, (char *) val);
-				return error_code;
-			}
-		}
-	}
-	return 0;
-}
-
-// Parses the error message coming from lua world. This parsing matches the error
-// codes in ldt_error.lua.
-//
-// Currently this parsing happens at
-// 1. Lua world
-// 2. Server world (This funtion and associated #define)
-// 3. All the clients.
-//
-// TODO: Should probably be part of common. Or some sort of error database so
-// this can scale.
-void 
-udf_rw_update_ldt_err_stats(as_namespace *ns, as_result *res)
-{
-	if (!ns->ldt_enabled || !res) {
-		return;
-	}
-
-	if (res->is_success) {
-		return;
-	}
-
-	as_string * s   = as_string_fromval(res->value);
-	char *      rs  = (char *) as_string_tostring(s);
-
-    if ( s ) {
-		long code = udf_rw_get_ldt_error(rs, as_string_len(s));
-		switch (code) {
-			case ERR_TOP_REC_NOT_FOUND: 
-				cf_atomic_int_incr(&ns->lstats.ldt_err_toprec_not_found);
-				break;
-			case ERR_NOT_FOUND:
-				cf_atomic_int_incr(&ns->lstats.ldt_err_item_not_found);
-				break;
-			case ERR_INTERNAL:
-				cf_atomic_int_incr(&ns->lstats.ldt_err_internal);
-				break;
-			case ERR_UNIQUE_KEY:
-				cf_atomic_int_incr(&ns->lstats.ldt_err_unique_key_violation);
-				break;
-			case ERR_INSERT:
-				cf_atomic_int_incr(&ns->lstats.ldt_err_insert_fail);
-				break;
-			case ERR_SEARCH:
-				cf_atomic_int_incr(&ns->lstats.ldt_err_search_fail);
-				break;
-			case ERR_DELETE:
-				cf_atomic_int_incr(&ns->lstats.ldt_err_delete_fail);
-				break;
-			case ERR_VERSION:
-				cf_atomic_int_incr(&ns->lstats.ldt_err_version_mismatch);
-				break;
-
-			case ERR_CAPACITY_EXCEEDED:
-				cf_atomic_int_incr(&ns->lstats.ldt_err_capacity_exceeded);
-				break;
-			case ERR_INPUT_PARM:
-				cf_atomic_int_incr(&ns->lstats.ldt_err_param);
-				break;
-
-			case ERR_TYPE_MISMATCH:
-				cf_atomic_int_incr(&ns->lstats.ldt_err_op_bintype_mismatch);
-				break;
-
-			case ERR_NULL_BIN_NAME:
-			case ERR_BIN_NAME_NOT_STRING:
-			case ERR_BIN_NAME_TOO_LONG:
-				cf_atomic_int_incr(&ns->lstats.ldt_err_param);
-				break;
-
-			case ERR_TOO_MANY_OPEN_SUBRECS:
-				cf_atomic_int_incr(&ns->lstats.ldt_err_too_many_open_subrec);
-				break;
-			case ERR_SUB_REC_NOT_FOUND:
-				cf_atomic_int_incr(&ns->lstats.ldt_err_subrec_not_found);
-				break;
-			case ERR_BIN_DOES_NOT_EXIST:
-				cf_atomic_int_incr(&ns->lstats.ldt_err_bin_does_not_exist);
-				break;
-			case ERR_BIN_ALREADY_EXISTS:
-				cf_atomic_int_incr(&ns->lstats.ldt_err_bin_exits);
-				break;
-			case ERR_BIN_DAMAGED:
-				cf_atomic_int_incr(&ns->lstats.ldt_err_bin_damaged);
-				break;
-
-			case ERR_SUBREC_POOL_DAMAGED:
-			case ERR_SUBREC_DAMAGED:
-			case ERR_SUBREC_OPEN:
-			case ERR_SUBREC_UPDATE:
-			case ERR_SUBREC_CREATE:
-			case ERR_SUBREC_DELETE:
-				cf_atomic_int_incr(&ns->lstats.ldt_err_subrec_internal);
-				break;
->>>>>>> 3c9e5706
-
+} // end send_response()
 
 static inline int
 send_failure(udf_call *call, const as_val *val)
@@ -387,34 +154,16 @@
  * Send failure notification of general UDF execution, but check for special
  * LDT errors and return specific Wire Protocol error codes for these cases:
  * (1) Record not found (2)
- * (2) LDR Collection item not found (125)
+ * (2) LDT Collection item not found (125)
  *
  * All other errors get the generic 100 (UDF FAIL) code.
- *
- * Parse (Actually, probe) the error string, and if we see this pattern:
- * FileName:Line# 4digits:LDT-<Error String>
- * For example:
- * .../aerospike-lua-core/src/ldt/lib_llist.lua:982: 0002:LDT-Top Record Not Found
- * All UDF errors (LDT included), have the "filename:line# " prefix, and then
- * LDT errors follow that with a known pattern:
- * (4 digits, colon, LDT-<Error String>).
- * We will check the error string by looking for specific markers after the
- * the space that follows the filename:line#.  If we see the markers, we will
- * parse the LDT error code and use that as the wire protocol error if it is
- * one of the special ones:
- * (1)  "0002:LDT-Top Record Not Found"
- * (2)  "0125:LDT-Item Not Found"
  */
 static inline int
 send_udf_failure(udf_call *call, const as_string *s)
 {
-<<<<<<< HEAD
-	long error_code = ldt_get_error_code(val, vlen);
-=======
 	char *val = as_string_tostring(s);
 	size_t vlen = as_string_len((as_string *)s); // TODO - make as_string_len() take const
-	long error_code = udf_rw_get_ldt_error(val, vlen);
->>>>>>> 3c9e5706
+	long error_code = ldt_get_error_code(val, vlen);
 
 	if (error_code) {
 
@@ -432,13 +181,8 @@
 
 	cf_debug(AS_UDF, "Non-special LDT or General UDF Error(%s)", (char *) val);
 
-<<<<<<< HEAD
 	call->tr->result_code = AS_PROTO_RESULT_FAIL_UDF_EXECUTION;
-	return send_response(call, "FAILURE", vtype, val, vlen);
-=======
-	call->transaction->result_code = AS_PROTO_RESULT_FAIL_UDF_EXECUTION;
 	return send_failure(call, as_string_toval(s));
->>>>>>> 3c9e5706
 }
 
 static inline int
@@ -465,103 +209,17 @@
 			cf_free(str);
 		}
 
-<<<<<<< HEAD
-		if ( v != NULL ) {
-			switch( as_val_type(v) ) {
-				case AS_NIL:
-				{
-					send_success(call, AS_PARTICLE_TYPE_NULL, NULL, 0);
-					break;
-				}
-				case AS_BOOLEAN:
-				{
-					as_boolean * b = as_boolean_fromval(v);
-					int64_t bi = as_boolean_tobool(b) == true ? 1 : 0;
-					send_success(call, AS_PARTICLE_TYPE_INTEGER, &bi, 8);
-					break;
-				}
-				case AS_INTEGER:
-				{
-					as_integer * i = as_integer_fromval(v);
-					int64_t ri = as_integer_toint(i);
-					send_success(call, AS_PARTICLE_TYPE_INTEGER, &ri, 8);
-					break;
-				}
-				case AS_DOUBLE:
-				{
-					as_double * x = as_double_fromval(v);
-					double rx = as_double_get(x);
-					send_success(call, AS_PARTICLE_TYPE_FLOAT, &rx, 8);
-					break;
-				}
-				case AS_STRING:
-				{
-					// this looks bad but it just pulls the pointer
-					// out of the object
-					as_string * s = as_string_fromval(v);
-					char * rs = (char *) as_string_tostring(s);
-					send_success(call, AS_PARTICLE_TYPE_STRING, rs, as_string_len(s));
-					break;
-				}
-				case AS_BYTES:
-				case AS_GEOJSON:
-				{
-					as_bytes * b = as_bytes_fromval(v);
-					uint8_t * rs = as_bytes_get(b);
-					send_success(call, AS_PARTICLE_TYPE_BLOB, rs, as_bytes_size(b));
-					break;
-				}
-				case AS_MAP:
-				case AS_LIST:
-				{
-					as_buffer buf;
-					as_buffer_init(&buf);
-
-					as_serializer s;
-					as_msgpack_init(&s);
-
-					int res = as_serializer_serialize(&s, v, &buf);
-
-					if (res != 0) {
-						const char * error = "Complex Data Type Serialization failure";
-						cf_warning(AS_UDF, "%s (%d)", (char *)error, res);
-						as_buffer_destroy(&buf);
-						send_failure(call, AS_PARTICLE_TYPE_STRING, (char *)error, strlen(error));
-					}
-					else {
-						// Do not use this until after cf_detail_binary() can accept larger buffers.
-						// cf_detail_binary(AS_UDF, buf.data, buf.size, CF_DISPLAY_HEX_COLUMNS, 
-						// "serialized %d bytes: ", buf.size);
-						send_success(call, to_particle_type(as_val_type(v)), buf.data, buf.size);
-						// Not needed stack allocated - unless serialize has internal state
-						// as_serializer_destroy(&s);
-						as_buffer_destroy(&buf);
-					}
-=======
 		send_success(call, v);
->>>>>>> 3c9e5706
 
 	} else { // Else -- NOT success
-		cf_debug(AS_UDF, "FAILURE when calling %s %s", call->filename, call->function);
-
-<<<<<<< HEAD
-			cf_debug(AS_UDF, "FAILURE when calling %s %s %s", call->def.filename, call->def.function, rs);
-			send_udf_failure(call, AS_PARTICLE_TYPE_STRING, rs, as_string_len(s));
-=======
 		if (as_val_type(v) == AS_STRING) {
 			send_udf_failure(call, as_string_fromval(v));
->>>>>>> 3c9e5706
 		} else {
 			char lua_err_str[1024];
 			size_t len = (size_t)sprintf(lua_err_str, "%s:0: in function %s() - error() argument type not handled", call->def.filename, call->def.function);
 
-<<<<<<< HEAD
-			cf_debug(AS_UDF, "FAILURE when calling %s %s", call->def.filename, call->def.function);
-			send_udf_failure(call, AS_PARTICLE_TYPE_STRING, lua_err_str, len);
-=======
-			call->transaction->result_code = AS_PROTO_RESULT_FAIL_UDF_EXECUTION;
+			call->tr->result_code = AS_PROTO_RESULT_FAIL_UDF_EXECUTION;
 			send_failure_str(call, lua_err_str, len);
->>>>>>> 3c9e5706
 		}
 	}
 }
@@ -1194,17 +852,9 @@
 
 		if (rec_rv == -1) {
 			udf_record_close(&urecord);
-<<<<<<< HEAD
 			call->tr->result_code = AS_PROTO_RESULT_FAIL_BIN_NAME; // overloaded... add bin_count error?
-			send_response(call, "FAILURE", AS_PARTICLE_TYPE_NULL, NULL, 0);
+			send_failure(call, NULL);
 			goto Cleanup;
-=======
-			call->transaction->result_code = AS_PROTO_RESULT_FAIL_BIN_NAME; // overloaded... add bin_count error?
-			send_failure(call, NULL);
-			ldt_record_destroy(lrec);
-			as_rec_destroy(lrec);
-			return 0;
->>>>>>> 3c9e5706
 		}
 
 		as_msg *m = &tr->msgp->msg;
@@ -1213,38 +863,18 @@
 		if (rd.key) {
 			if (msg_has_key(m) && ! check_msg_key(m, &rd)) {
 				udf_record_close(&urecord);
-<<<<<<< HEAD
 				call->tr->result_code = AS_PROTO_RESULT_FAIL_KEY_MISMATCH;
-				send_response(call, "FAILURE", AS_PARTICLE_TYPE_NULL, NULL, 0);
+				send_failure(call, NULL);
 				goto Cleanup;
-=======
-				call->transaction->result_code = AS_PROTO_RESULT_FAIL_KEY_MISMATCH;
-				// Necessary to complete transaction, but error string would be
-				// ignored by client, so don't bother sending one.
-				send_failure(call, NULL);
-				// free everything we created - the rec destroy with ldt_record hooks
-				// destroys the ldt components and the attached "base_rec"
-				ldt_record_destroy(lrec);
-				as_rec_destroy(lrec);
-				return 0;
->>>>>>> 3c9e5706
 			}
 		}
 		else {
 			// If the message has a key, apply it to the record.
 			if (! get_msg_key(m, &rd)) {
 				udf_record_close(&urecord);
-<<<<<<< HEAD
 				call->tr->result_code = AS_PROTO_RESULT_FAIL_UNSUPPORTED_FEATURE;
-				send_response(call, "FAILURE", AS_PARTICLE_TYPE_NULL, NULL, 0);
+				send_failure(call, NULL);
 				goto Cleanup;
-=======
-				call->transaction->result_code = AS_PROTO_RESULT_FAIL_UNSUPPORTED_FEATURE;
-				send_failure(call, NULL);
-				ldt_record_destroy(lrec);
-				as_rec_destroy(lrec);
-				return 0;
->>>>>>> 3c9e5706
 			}
 			urecord.flag |= UDF_RECORD_FLAG_METADATA_UPDATED;
 		}
@@ -1300,13 +930,8 @@
 	} else {
 		udf_record_close(&urecord);
 		char *rs = as_module_err_string(ret_value);
-<<<<<<< HEAD
 		call->tr->result_code = AS_PROTO_RESULT_FAIL_UDF_EXECUTION;
-		send_response(call, "FAILURE", AS_PARTICLE_TYPE_STRING, rs, strlen(rs));
-=======
-		call->transaction->result_code = AS_PROTO_RESULT_FAIL_UDF_EXECUTION;
 		send_failure_str(call, rs, strlen(rs));
->>>>>>> 3c9e5706
 		cf_free(rs);
 		as_result_destroy(res);
 	}
@@ -1367,7 +992,6 @@
 	}
 	return false;
 }
-
 
 /*
  * Function called when the transaction performing UDF finishes.
