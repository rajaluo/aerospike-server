/*
 * record.c
 *
 * Copyright (C) 2012-2014 Aerospike, Inc.
 *
 * Portions may be licensed to Aerospike, Inc. under one or more contributor
 * license agreements.
 *
 * This program is free software: you can redistribute it and/or modify it under
 * the terms of the GNU Affero General Public License as published by the Free
 * Software Foundation, either version 3 of the License, or (at your option) any
 * later version.
 *
 * This program is distributed in the hope that it will be useful, but WITHOUT
 * ANY WARRANTY; without even the implied warranty of MERCHANTABILITY or FITNESS
 * FOR A PARTICULAR PURPOSE. See the GNU Affero General Public License for more
 * details.
 *
 * You should have received a copy of the GNU Affero General Public License
 * along with this program.  If not, see http://www.gnu.org/licenses/
 */

/*
 * Record operations
 */

#include "base/feature.h" // Turn new AS Features on/off (must be first in line)

#include <pthread.h>
#include <stdbool.h>
#include <stddef.h>
#include <stdint.h>
#include <string.h>
#include <time.h> // for as_record_void_time_get() - TODO - replace with clock function
#include <netinet/in.h>
#include <sys/param.h>

#include "citrusleaf/alloc.h"
#include "citrusleaf/cf_atomic.h"
#include "citrusleaf/cf_digest.h"

#include "arenax.h"
#include "fault.h"

#include "base/cfg.h"
#include "base/datamodel.h"
#include "base/index.h"
#include "base/ldt.h"
#include "base/rec_props.h"
#include "base/secondary_index.h"
#include "base/transaction.h"
#include "storage/storage.h"


// #define EXTRA_CHECKS
// #define BREAK_VTP_ERROR

#ifdef EXTRA_CHECKS
#include <signal.h>
#endif

/* Used for debugging/tracing */
static char * MOD = "partition.c::06/28/13";


/* as_record_initialize
 * Initialize the record.
 * Called from as_record_get_create() and write_local()
 * record lock needs to be held before calling this function.
 */
void as_record_initialize(as_index_ref *r_ref, as_namespace *ns)
{
	if (!r_ref || !ns) {
		cf_warning(AS_RECORD, "as_record_reinitialize: illegal params");
		return;
	}

	as_index *r = r_ref->r;

	as_index_clear_flags(r, AS_INDEX_ALL_FLAGS);

	if (ns->single_bin) {
		as_bin *b = as_index_get_single_bin(r);
		as_bin_state_set(b, AS_BIN_STATE_UNUSED);
		b->particle = 0;

	}
	else {
		r->dim = NULL;
	}

	if (ns->allow_versions) {
		as_index_vinfo_mask_set(r, 0, ns->allow_versions);
	}

	// clear everything owned by record
	r->migrate_mark = 0;
	r->generation = 0;
	r->void_time = 0;

	// layer violation, refactor sometime
	if (AS_STORAGE_ENGINE_SSD == ns->storage_type) {
		r->storage_key.ssd.file_id = STORAGE_INVALID_FILE_ID;
		r->storage_key.ssd.rblock_id = STORAGE_INVALID_RBLOCK;
		r->storage_key.ssd.n_rblocks = 0;
	}
	else if (AS_STORAGE_ENGINE_KV == ns->storage_type) {
		r->storage_key.kv.file_id = STORAGE_INVALID_FILE_ID;
	}
	else if (AS_STORAGE_ENGINE_MEMORY == ns->storage_type) {
		// The storage_key struct shouldn't be used, but for now is accessed
		// when making the (useless for memory-only) object size histogram.
		*(uint64_t*)&r->storage_key.ssd = 0;
		r->storage_key.ssd.rblock_id = STORAGE_INVALID_RBLOCK;
	}
	else {
		cf_crash(AS_RECORD, "unknown storage engine type: %d", ns->storage_type);
	}

	as_index_set_set_id(r, 0);
}

/* as_record_get_create
 * Instantiate a new as_record in a namespace (no bins though)
 * AND CREATE IF IT DOESN"T EXIST
 * returns -1 if fail
 * 0 if successful find
 * 1 if successful but CREATE
 */
int
as_record_get_create(as_index_tree *tree, cf_digest *keyd, as_index_ref *r_ref, as_namespace *ns, bool is_subrec)
{
	// Only create the in-memory index tree when not using KV store.
	int rv = (as_storage_has_index(ns) ?
			as_index_ref_initialize(tree, keyd, r_ref, true, ns) :
			as_index_get_insert_vlock(tree, keyd, r_ref));

	if (rv == 0) {
		cf_detail(AS_RECORD, "record get_create: digest %"PRIx64" found record %p", *(uint64_t *)keyd , r_ref->r);

		if (r_ref->r->storage_key.ssd.rblock_id == 0) {
			cf_debug_digest(AS_RECORD, keyd, "fail as_record_get_create(): rblock_id 0 ");
			as_record_done(r_ref, ns);
			rv = -1;
		}
	}
	else if (rv == 1) {
		cf_detail(AS_RECORD, "record get_create: digest %"PRIx64" new record %p", *(uint64_t *)keyd, r_ref->r);

		// new record, have to initialize bits
		as_record_initialize(r_ref, ns);

		// this is decremented by the destructor here, so best tracked on the constructor
		if (is_subrec) {
			cf_atomic_int_incr(&ns->n_objects_sub);
		}
		else {
			cf_atomic_int_incr(&ns->n_objects);
		}
	}

	return rv;
}

void
as_record_clean_bins_from(as_storage_rd *rd, uint16_t from)
{
	for (uint16_t i = from; i < rd->n_bins; i++) {
		as_bin *b = &rd->bins[i];

		if (as_bin_inuse(b)) {
			as_particle_destroy(b, rd->ns->storage_data_in_memory);
			as_bin_set_empty(b);
		}
	}
}

void
as_record_clean_bins(as_storage_rd *rd)
{
	as_record_clean_bins_from(rd, 0);
}

/* as_record_destroy
 * Destroy a record, when the refcount has gone to zero */
void
as_record_destroy(as_record *r, as_namespace *ns)
{
	cf_detail(AS_RECORD, "destroying record %p", r);

	// cleanup statistic at the ns level
	if (ns->storage_data_in_memory) {
		as_storage_rd rd;
		rd.r = r;
		rd.ns = ns;
		rd.n_bins = as_bin_get_n_bins(r, &rd);
		rd.bins = as_bin_get_all(r, &rd, 0);

		uint64_t memory_bytes = as_storage_record_get_n_bytes_memory(&rd);
		cf_atomic_int_sub(&ns->n_bytes_memory, memory_bytes);

		cf_debug(AS_RECORD, " record destroy: %s subtracting: memory %"PRIu64,
				ns->name, memory_bytes);

		as_record_clean_bins(&rd);
		if (! ns->single_bin) {
			if (rd.n_bins) {
				cf_free((void*)as_index_get_bin_space(r));
				as_index_set_bin_space(r, NULL);
			}

			if (r->dim) {
				cf_free(r->dim); // frees the key
			}
		}
	}

	// release from set
	as_namespace_release_set_id(ns, as_index_get_set_id(r));

	// TODO: LDT what if flag is not set ??
	if (as_ldt_record_is_sub(r)) {
		cf_atomic_int_decr(&ns->n_objects_sub);
	}
	else {
		cf_atomic_int_decr(&ns->n_objects);
	}

	/* Destroy the storage and then free the memory-resident parts */
	as_storage_record_destroy(ns, r);

	return;
}

/* as_record_get
 * Get a record from a tree
 * 0 if success
 * -1 if searched tree and record does not exist
 */
int
as_record_get(as_index_tree *tree, cf_digest *keyd, as_index_ref *r_ref, as_namespace *ns)
{
	// index search takes the refcount and releases the treelock, the opposite of the
	// get_insert call above

	int rv = (as_storage_has_index(ns)
			  ? (!as_index_ref_initialize(tree, keyd, r_ref, false, ns) ? 0 : -1)
			  : as_index_get_vlock(tree, keyd, r_ref));

	if (rv == 0) {
		cf_detail(AS_RECORD, "record get: digest %"PRIx64" found record %p", *(uint64_t *)keyd, r_ref->r);

		if (r_ref->r->storage_key.ssd.rblock_id == 0) {
			cf_debug_digest(AS_RECORD, keyd, "fail as_record_get(): rblock_id 0 ");
			as_record_done(r_ref, ns);
			rv = -1; // masquerade as a not-found, which is handled everywhere
		}
	}
	else if (rv == -1) {
		cf_detail(AS_RECORD, "record get: digest %"PRIx64" not found", *(uint64_t *)keyd);
	}

	return rv;
}

/* as_record_exists
 * Get a record from a tree
 * 0 if success
 * -1 if searched tree and record does not exist
 */
int
as_record_exists(as_index_tree *tree, cf_digest *keyd, as_namespace *ns)
{
	// index search takes the refcount and releases the treelock, the opposite of the
	// get_insert call above

	int rv = (as_storage_has_index(ns)
			  ? -1
			  : as_index_exists(tree, keyd));

	if (rv == -1) {
		cf_detail(AS_RECORD, "record get: digest %"PRIx64" not found", *(uint64_t *)keyd);

		return(-1);
	}
	return(0);
}

/* Done with this record - release and unlock
 * Release the locks associated with a record */
void
as_record_done(as_index_ref *r_ref, as_namespace *ns)
{
	if ((!r_ref->skip_lock)
			&& (r_ref->olock == 0)) {
		cf_crash(AS_RECORD, "calling done with null lock, illegal");
	}

	int rv = 0;
	if (!r_ref->skip_lock) {
		rv = pthread_mutex_unlock(r_ref->olock);
		cf_atomic_int_decr(&g_config.global_record_lock_count);
	}
	if (0 != rv)
		cf_crash(AS_RECORD, "couldn't release lock: %s", cf_strerror(rv));

	if (0 == as_index_release(r_ref->r)) {
		// cf_info(AS_RECORD, "index destroy 4 %p %x",r_ref->r,r_ref->r_h);
		as_record_destroy(r_ref->r, ns);
		cf_arenax_free(ns->arena, r_ref->r_h);
	}
	cf_atomic_int_decr(&g_config.global_record_ref_count);

	return;
}

// Called only for data-in-memory multi-bin, with no key currently stored.
// Note - have to modify if/when other metadata joins key in as_rec_space.
void
as_record_allocate_key(as_record* r, const uint8_t* key, uint32_t key_size)
{
	as_rec_space* rec_space = (as_rec_space*)
			cf_malloc(sizeof(as_rec_space) + key_size);

	rec_space->bin_space = (as_bin_space*)r->dim;
	rec_space->key_size = key_size;
	memcpy((void*)rec_space->key, (const void*)key, key_size);

	r->dim = (void*)rec_space;
}

// Called only for data-in-memory multi-bin, with a key currently stored.
// Note - have to modify if/when other metadata joins key in as_rec_space.
void
as_record_remove_key(as_record* r)
{
	as_bin_space* p_bin_space = ((as_rec_space*)r->dim)->bin_space;

	cf_free(r->dim);
	r->dim = (void*)p_bin_space;
}

// AS RECORD serializes as such:
//  N BINS-16
//    BINNAME-LEN-8
//    BINNAME
//    BINTYPE-8
//    LEN-32   DATA

//
//

int
as_record_pickle(as_record *r, as_storage_rd *rd, byte **buf_r, size_t *len_r)
{
	// Determine size
	uint32_t sz = 2;

	// only pickle the n_bins in use
	uint16_t n_bins_inuse = as_bin_inuse_count(rd);

	uint32_t psz[n_bins_inuse];

	for (uint16_t i = 0; i < n_bins_inuse; i++) {
		as_bin *b = &rd->bins[i];

		sz += 1; // binname-len field
		sz += rd->ns->single_bin ? 0 : strlen(as_bin_get_name_from_id(rd->ns, b->id)); // number of bytes in the name
		sz += 2; // version, bintype
		sz += 4; // datalen

		as_particle_tobuf(b, 0, &psz[i]); // get the length
		sz += psz[i];
	}

	byte *buf = cf_malloc(sz);
	if (!buf) {
		*buf_r = 0;
		*len_r = 0;
		return(-1);
	}

	byte *buf_lim = buf + sz; // debug
	*len_r = sz;
	*buf_r = buf;

	(*(uint16_t *)buf) = htons(n_bins_inuse); // number of bins
	buf += 2;

	for (uint16_t i = 0; i < n_bins_inuse; i++) {
		as_bin *b = &rd->bins[i];

		byte namelen = (byte)as_bin_memcpy_name(rd->ns, buf + 1, b);
		*buf++ = namelen;
		buf += namelen;
		*buf++ = as_bin_get_version(b, rd->ns->single_bin);

		*buf++ = as_bin_get_particle_type(b);
		uint32_t *psz_p = (uint32_t *) buf;    // keep a pointer to the spot you need to patch for particle sz
		buf += sizeof(uint32_t);
		as_particle_tobuf(b, buf, &psz[i]); // get the data
		*psz_p = htonl(psz[i]);
		buf += psz[i];
	}

	if (buf > buf_lim)
		cf_crash(AS_RECORD, "pickle record overwriting data");

	return(0);
}

int
as_record_pickle_a_delete(byte **buf_r, size_t *len_r)
{
	// Determine size
	uint32_t sz = 2;

	// only pickle the n_bins in use
	uint16_t n_bins_inuse = 0;

	byte *buf = cf_malloc(sz);
	if (!buf) {
		*buf_r = 0;
		*len_r = 0;
		return(-1);
	}

	*len_r = sz;
	*buf_r = buf;

	(*(uint16_t *)buf) = htons(n_bins_inuse); // number of bins
	return(0);
}

uint32_t
as_record_buf_get_stack_particles_sz(uint8_t *buf) {
	uint32_t stack_particles_sz = 0;

	uint16_t newbins = ntohs( *(uint16_t *) buf );
	buf += 2;

	for (uint16_t i = 0; i < newbins; i++) {
		byte name_sz = *buf;
		buf += name_sz + 2;

		as_particle_type type = *buf++;
		uint32_t d_sz = *(uint32_t *) buf;
		d_sz = ntohl(d_sz);
		buf += 4 + d_sz;

		if (type != AS_PARTICLE_TYPE_INTEGER) {
			stack_particles_sz += as_particle_get_base_size(type) + d_sz;
		}
	}

	return (stack_particles_sz);
}

uint16_t
as_record_count_unpickle_merge_bins_to_create(as_storage_rd *rd, uint8_t *buf, int sz) {
	uint16_t bins_to_create = 0;

	// create a 'version map'
	int8_t vmap[BIN_VERSION_MAX];
	memset(vmap, -1, sizeof(vmap));

	uint8_t *buf_lim = buf + sz;

	uint16_t newbins = ntohs( *(uint16_t *) buf );
	buf += 2;

	for (uint16_t i = 0; i < newbins; i++) {
		if (buf >= buf_lim) {
			cf_crash(AS_RECORD, "as_record_unpickle_merge_bins_to_create: bad format, bin %u of %u", i, newbins);
		}

		byte name_sz = *buf++;
		byte *name = buf;
		buf += name_sz;
		buf++;

		as_particle_type type = *buf++;
		uint32_t d_sz = ntohl(*(uint32_t*)buf);
		buf += 4;

		as_bin *curr_bins[BIN_VERSION_MAX];
		memset(curr_bins, 0, sizeof(curr_bins));
		// get the bin from existing record. if bin exists and the value is same do not write.
		uint16_t n_curr_bins = as_bin_get_all_versions(rd, name, name_sz, curr_bins);

		uint16_t j;
		for (j = 0; j < n_curr_bins; j++) {
			if (! curr_bins[j]) {
				cf_debug(AS_RECORD, " vinfo set procesing error : null bin pointer encountered %d", j);
				continue;
			}

			if (! as_particle_compare_frombuf(curr_bins[j], type, buf, d_sz)) {
				break; // same particle
			}
		}

		if (j == n_curr_bins) {
			bins_to_create++;
		}

		buf += d_sz;
	}

	if (buf > buf_lim) {
		cf_crash(AS_RECORD, "as_record_unpickle_merge_bins_to_create: bad format, last bin of %u", newbins);
	}

	return(bins_to_create);
}

// the unpickle merge
// takes an existing record, and lays in the incoming data
// This code works only when allow version is true. Behaviour of sindex in that scenario is not well defined.
int
as_record_unpickle_merge(as_record *r, as_storage_rd *rd, uint8_t *buf, size_t sz, uint8_t **stack_particles, bool *record_written)
{
	as_namespace *ns = rd->ns;

	// create a 'version map'
	int8_t vmap[BIN_VERSION_MAX];
	memset(vmap, -1, sizeof(vmap));

	uint8_t *buf_lim = buf + sz;

	uint16_t newbins = ntohs( *(uint16_t *) buf );
	buf += 2;

	if (newbins == 0)
		cf_debug(AS_RECORD, " merge: received record with no bins, illegal");

	// allocate memory for new bins, if necessary
	if (rd->ns->storage_data_in_memory && ! rd->ns->single_bin) {
		uint16_t bins_to_create = as_record_count_unpickle_merge_bins_to_create(rd, buf - 2, sz);
		if (bins_to_create) {
			as_bin_allocate_bin_space(r, rd, (int32_t)bins_to_create);
		}
	}

	int sindex_ret = AS_SINDEX_OK;
	int newbin_cnt = 0;
	bool has_sindex = as_sindex_ns_has_sindex(rd->ns);

	if (has_sindex) {
		SINDEX_GRLOCK();
	}
   
	int sindex_bins =  (newbins < rd->ns->sindex_cnt) ? newbins : rd->ns->sindex_cnt; 
	SINDEX_BINS_SETUP(newbin, sindex_bins);

	for (uint16_t i = 0; i < newbins; i++) {
		if (buf >= buf_lim) {
			cf_crash(AS_RECORD, "as_record_unpickle_merge: bad format, bin %u of %u", i, newbins);
		}

		byte name_sz = *buf++;
		byte *name = buf;
		buf += name_sz;
		uint8_t version = *buf++;

		as_particle_type type = *buf++;
		uint32_t d_sz = ntohl(*(uint32_t*)buf);
		buf += 4;

		as_bin *curr_bins[BIN_VERSION_MAX];
		memset(curr_bins, 0, sizeof(curr_bins));
		// get the bin from existing record. if bin exists and the value is same do not write.
		uint16_t n_curr_bins = as_bin_get_all_versions(rd, name, name_sz, curr_bins);

		uint16_t j;
		for (j = 0; j < n_curr_bins; j++) {
			if (!curr_bins[j]) {
				cf_debug(AS_RECORD, " vinfo set procesing error : null bin pointer encountered %d", j);
				continue;
			}

			if (! as_particle_compare_frombuf(curr_bins[j], type, buf, d_sz)) {
				break; // same particle
			}
		}

		if (j == n_curr_bins) {
			cf_debug(AS_RECORD, " vinfo set missing : processing bin with type %d", type);
			if (vmap[version] == -1)
				vmap[version] = as_record_unused_version_get(rd);
			as_bin *b = as_bin_create(r, rd, name, name_sz, vmap[version]);

			as_particle_frombuf(b, type, buf, d_sz, *stack_particles, ns->storage_data_in_memory);
			if (has_sindex) {
				// Only insert
				sindex_ret = as_sindex_sbin_from_bin(ns,
								as_index_get_set_name(rd->r, ns),
								b, &newbin[newbin_cnt]);
				if (AS_SINDEX_OK == sindex_ret) newbin_cnt++;
			}
			if (! ns->storage_data_in_memory && type != AS_PARTICLE_TYPE_INTEGER)
				*stack_particles += as_particle_get_base_size(type) + d_sz;

			rd->write_to_device = true;

			if (record_written) *record_written = true;
			break;
		}

		buf += d_sz;
	}

	if (has_sindex) {
		SINDEX_GUNLOCK();
		if (newbin_cnt) {
			cf_detail(AS_RECORD, "Sindex Insert @ %s %d", __FILE__, __LINE__);
			as_sindex_put_by_sbin(ns, as_index_get_set_name(rd->r, ns), newbin_cnt, newbin, rd);
			if (sindex_ret != AS_SINDEX_OK) cf_warning(AS_RECORD, "Failed: %s", as_sindex_err_str(sindex_ret));
			as_sindex_sbin_freeall(newbin, newbin_cnt);
		}
	}
	if (buf > buf_lim) {
		cf_crash(AS_RECORD, "as_record_unpickle_merge: bad format, last bin of %u", newbins);
	}

	return(0);
}

int
as_record_unpickle_replace(as_record *r, as_storage_rd *rd, uint8_t *buf, size_t sz, uint8_t **stack_particles, bool has_sindex)
{
	as_namespace *ns = rd->ns;

	uint8_t *buf_lim = buf + sz;

	uint16_t newbins = ntohs( *(uint16_t *) buf );
	buf += 2;

	if (newbins > BIN_NAMES_QUOTA) {
		cf_warning(AS_RECORD, "as_record_unpickle_replace: received record with too many bins (%d), illegal", newbins);
		return -2;
	}

	// Remember that rd->n_bins may not be the number of existing bins.
	uint16_t old_n_bins =  (ns->storage_data_in_memory || ns->single_bin) ?
			rd->n_bins : as_bin_inuse_count(rd);

	int32_t  delta_bins   = (int32_t)newbins - (int32_t)old_n_bins;
	int      sindex_ret   = AS_SINDEX_OK;
	int      oldbin_cnt   = 0;
	int      newbin_cnt   = 0;
	bool     check_update = false;
	uint16_t del_success  = 0;

	if (has_sindex) {
		SINDEX_GRLOCK();
	}
    int sindex_old_bins = (old_n_bins < ns->sindex_cnt) ? old_n_bins : ns->sindex_cnt;
    int sindex_new_bins = ( newbins < ns->sindex_cnt) ? newbins : ns->sindex_cnt;
	
	// To read the algorithm of upating sindex in bins check notes in ssd_record_add function.
	SINDEX_BINS_SETUP(oldbin, sindex_old_bins);
	SINDEX_BINS_SETUP(newbin, sindex_new_bins);

	if ((delta_bins < 0) && has_sindex) {
		sindex_ret = as_sindex_sbin_from_rd(rd, newbins, old_n_bins, oldbin, &del_success);
		if (sindex_ret == AS_SINDEX_OK) {
			cf_detail(AS_RECORD, "Expected sbin deletes : %d  Actual sbin deletes: %d", -1 * delta_bins, del_success);
		} else {
			cf_warning(AS_RECORD, "sbin delete failed: %s", as_sindex_err_str(sindex_ret));
		}
	}
	oldbin_cnt += del_success;

	if (ns->storage_data_in_memory && ! ns->single_bin) {
		if (delta_bins) {
			// If sizing down, this does destroy the excess particles.
			as_bin_allocate_bin_space(r, rd, delta_bins);
		}
	}
	else if (delta_bins < 0) {
		// Either single-bin data-in-memory where we deleted the (only) bin, or
		// data-not-in-memory where we read existing bins for sindex purposes.
		as_bin_destroy_from(rd, newbins);
	}

	const char* set_name = NULL;
	if (has_sindex) {
		set_name = as_index_get_set_name(rd->r, ns);
	}

	int ret = 0;
	for (uint16_t i = 0; i < newbins; i++) {
		check_update = false;
		if (buf >= buf_lim) {
			cf_warning(AS_RECORD, "as_record_unpickle_replace: bad format: on bin %d of %d, %p >= %p (diff: %lu) newbins: %d", i, newbins, buf, buf_lim, buf - buf_lim, newbins);
			ret = -3;
			break;
		}

		byte name_sz = *buf++;
		byte *name = buf;
		buf += name_sz;
		uint8_t version = *buf++;

		as_bin *b;
		if (i < old_n_bins) {
			b = &rd->bins[i];
			if (has_sindex) {
				// delete also
				sindex_ret = as_sindex_sbin_from_bin(ns, set_name, b,
						&oldbin[oldbin_cnt]);
				if (sindex_ret == AS_SINDEX_OK) {
					check_update = true;
					oldbin_cnt++;
				} else {
					if (sindex_ret != AS_SINDEX_ERR_NOTFOUND) {
						cf_detail(AS_RECORD, "Failed to get sbin with error %d", sindex_ret);
					}
				}
			}
			as_bin_set_version(b, version, ns->single_bin);
			as_bin_set_id_from_name_buf(ns, b, name, name_sz);
		}
		else {
			b = as_bin_create(r, rd, name, name_sz, version);
		}

		as_particle_type type = *buf++;
		uint32_t d_sz = *(uint32_t *) buf;
		buf += 4;
		d_sz = ntohl(d_sz);

		as_particle_frombuf(b, type, buf, d_sz, *stack_particles, ns->storage_data_in_memory);

		if (has_sindex) {
			// insert
			sindex_ret = as_sindex_sbin_from_bin(ns, set_name, b,
					&newbin[newbin_cnt]);
			if (sindex_ret == AS_SINDEX_OK) {
				newbin_cnt++;
			} else {
				check_update = false;
				if (sindex_ret != AS_SINDEX_ERR_NOTFOUND) {
					cf_detail(AS_RECORD, "Failed to get sbin with error %d", sindex_ret);
				}
			}
		}

		//  if the values is updated; then check if both the values are same
		//  if they are make it a no-op
		if (check_update && newbin_cnt > 0 && oldbin_cnt > 0) {
			if (as_sindex_sbin_match(&newbin[newbin_cnt - 1], &oldbin[oldbin_cnt - 1])) {
				as_sindex_sbin_free(&newbin[newbin_cnt - 1]);
				as_sindex_sbin_free(&oldbin[oldbin_cnt - 1]);
				oldbin_cnt--;
				newbin_cnt--;
			}
		}

		if (! ns->storage_data_in_memory && type != AS_PARTICLE_TYPE_INTEGER) {
			*stack_particles += as_particle_get_base_size(type) + d_sz;
		}

		buf += d_sz;
	}

	if (has_sindex) {
		SINDEX_GUNLOCK();
	}

	if (ret == 0) {
		if (has_sindex) {
			if (oldbin_cnt) {
				cf_detail(AS_RECORD, "Sindex Delete @ %s %d", __FILE__, __LINE__);
				sindex_ret = as_sindex_delete_by_sbin(ns, set_name, oldbin_cnt, oldbin, rd);
				if (sindex_ret != AS_SINDEX_OK) {
					cf_warning(AS_RECORD, "Failed: %s", as_sindex_err_str(sindex_ret));
				}
			}

			if (newbin_cnt) {
				cf_detail(AS_RECORD, "Sindex Insert @ %s %d", __FILE__, __LINE__);
				sindex_ret = as_sindex_put_by_sbin(ns, set_name, newbin_cnt, newbin, rd);
				if (sindex_ret != AS_SINDEX_OK) {
					cf_warning(AS_RECORD, "Failed: %s", as_sindex_err_str(sindex_ret));
				}
			}
		}

		rd->write_to_device = true;

		if (buf > buf_lim) {
			cf_warning(AS_RECORD, "unpickle record ran beyond input: %p > %p (diff: %lu) newbins: %d", buf, buf_lim, buf - buf_lim, newbins);
			ret = -5;
		}
	}

	if (has_sindex) {
		if (oldbin_cnt) {
			as_sindex_sbin_freeall(oldbin, oldbin_cnt);
		}
		if (newbin_cnt) {
			as_sindex_sbin_freeall(newbin, newbin_cnt);
		}
	}

	return ret;
}


//
// AS RECORD VINFO
//
//
// This function gets the mask of a particular vinfo from the partition's vinfoset.
// Many other functions here are deferred time, this on is in the main data path
// of every transaction and should be considered carefully.
//
// SIDE EFFECT: if the version did not exist in the table, adds it.
// If no space, will return 0.


as_partition_vinfo_mask
as_record_vinfo_mask_get_lockfree( as_partition_vinfoset *vinfoset, as_partition_vinfo *vinfo  )
{
	uint sz = vinfoset->sz;

	// validate that the incoming vinfo is correct
	if ((vinfo->iid == 0) || (vinfo->vtp[0] == 0)) {
		cf_info(AS_RECORD, "mask get: can't get mask for invalid VTP, internal error");
		return(0);
	}

	for (int i = 0 ; i < sz ; i++) {
		as_partition_vinfo *v = &vinfoset->vinfo_a[i];
		if ( (v->iid == vinfo->iid) && (memcmp(v->vtp, vinfo->vtp, sizeof(v->vtp)) == 0) ) {
			return ( 1 << i );
		}
	}

	// not yet set. See if there's an empty slot inside we can use
	uint use_slot = sz;
	for (int i = 0; i < sz; i++) {
		if (vinfoset->vinfo_a[i].iid == 0) {
			use_slot = i;
			break;
		}
	}

	if (use_slot == AS_PARTITION_VINFOSET_SIZE) {
		cf_debug(AS_RECORD, "set vinfo mask: no slot left for new record");
		return(0);
	}

	// update the table first
	as_partition_vinfo *v = &vinfoset->vinfo_a[use_slot];
	v->iid = vinfo->iid;
	memcpy(v->vtp, vinfo->vtp, AS_PARTITION_MAX_VERSION);


	// then the size
	if (use_slot >= vinfoset->sz) vinfoset->sz = use_slot + 1;

	as_partition_vinfo_mask mask = 1 << use_slot;

	if (use_slot >= vinfoset->sz) {
		cf_info(AS_RECORD, "mask-get-lockfree: illegal size: use_slot %d sz %d", use_slot, vinfoset->sz);
	}

	// as_partition_vinfoset_dump(vinfoset, "mask_get_lockfree: after insert");

	return ( mask );

}

as_partition_vinfo_mask
as_record_vinfo_mask_get( as_partition *p, as_partition_vinfo *vinfo  )
{
	// cf_detail(AS_RECORD, "write path getting mask for partition %p",p);


	if (0 != pthread_mutex_lock(&p->vinfoset_lock))
		cf_info(AS_RECORD, "vinfo mask get: mutex fail");

	as_partition_vinfo_mask m = as_record_vinfo_mask_get_lockfree(&p->vinfoset, vinfo);

	if (0 != pthread_mutex_unlock(&p->vinfoset_lock))
		cf_info(AS_RECORD, "vinfo mask get mutex unlock fail");

	return(m);
}

//
// Get the entire mask that matches this vinfoset, within the partition in question
//
// SIDE EFFECT: any vinfo entry that didn't exist will get created
//

as_partition_vinfo_mask
as_record_vinfoset_mask_get( as_partition *p, as_partition_vinfoset *vinfoset, as_partition_vinfo_mask mask)
{
	pthread_mutex_lock(&p->vinfoset_lock);

	if (mask == 0) mask = (1 << vinfoset->sz) - 1;

	as_partition_vinfo_mask omask = mask;

	as_partition_vinfo_mask accum = 0;
	do {
		int idx = ffsll(mask);
		if (idx == 0) break;
		idx--;
		as_partition_vinfo *v = &vinfoset->vinfo_a[idx];
		if (v->iid == 0) {
			cf_info(AS_RECORD, "vinfoset_mask_get: mask to no vinfo, INTERNAL ERROR omask %x idx %d", omask, idx);
			as_partition_vinfoset_dump(vinfoset, "INTERNAL ERROR");
			break;
		}
		accum |= as_record_vinfo_mask_get_lockfree(&p->vinfoset, v );
		mask  &= ~(1 << idx);
	} while(1);

	pthread_mutex_unlock(&p->vinfoset_lock);

	as_record_vinfoset_mask_validate(&p->vinfoset, accum);

	return ( accum );
}

bool
as_record_vinfoset_mask_validate(as_partition_vinfoset *vinfoset, as_partition_vinfo_mask mask)
{
#ifdef EXTRA_CHECKS
	as_partition_vinfo_mask omask = mask;
#endif
	do {
		int idx = ffsll(mask);
		if (idx == 0) break;
		idx--;
		as_partition_vinfo *v = &vinfoset->vinfo_a[idx];
		if (v->iid == 0) {
#ifdef EXTRA_CHECKS
			cf_warning(AS_RECORD, "vinfoset_mask_get: invalid, position %d is empty (originally %x)", idx, omask);
			as_partition_vinfoset_dump(vinfoset, "   invalid: set is");
#endif
			return(false);
		}
		if (v->vtp[0] == 0) {
#ifdef EXTRA_CHECKS
			cf_warning(AS_RECORD, "vinfoset_mask_get: invalid, position %d has bad vtp (originally %x)", idx, omask);
			as_partition_vinfoset_dump(vinfoset, "   invalid: set is");
#endif
			return(false);
		}
		mask &= ~(1 << idx);
	} while(1);

	return(true);
}

// loop through the current bins, collecting
// the versions in a bitmask, then use 'find first set'
// to find the first cleared one

int
as_record_unused_version_get(as_storage_rd *rd)
{
	if (rd->ns->single_bin)
		return (0);

	uint vmask = 0;
	for (uint16_t i = 0; i < rd->n_bins; i++) {
		as_bin *b = &rd->bins[i];
		if (as_bin_inuse(b)) {
			vmask |= (1 << as_bin_get_version(b, rd->ns->single_bin));
		}
	}

	int rv = ffsll( ~vmask );
	if (rv == 0) {
		cf_info(AS_RECORD, "unused version get: no available versions. serious error");
		return(-1);
	}
	return( rv - 1 );
}

void
as_record_apply_properties(as_record *r, as_namespace *ns, const as_rec_props *p_rec_props)
{
	// Set the record's set-id if it doesn't already have one. (If it does,
	// we assume they're the same.)
	if (! as_index_has_set(r)) {
		const char* set_name;

		if (as_rec_props_get_value(p_rec_props, CL_REC_PROPS_FIELD_SET_NAME,
				NULL, (uint8_t**)&set_name) == 0) {
			as_index_set_set(r, ns, set_name, false);
		}
	}

	uint32_t key_size;
	uint8_t* key;
	int result = as_rec_props_get_value(p_rec_props, CL_REC_PROPS_FIELD_KEY,
					&key_size, &key);

	// If a key wasn't stored, and we got one, accommodate it.
	if (! as_index_is_flag_set(r, AS_INDEX_FLAG_KEY_STORED)) {
		if (result == 0) {
			if (ns->storage_data_in_memory) {
				as_record_allocate_key(r, key, key_size);
			}

			as_index_set_flags(r, AS_INDEX_FLAG_KEY_STORED);
		}
	}
	// If a key was stored, but we didn't get one, remove the key.
	else if (result != 0) {
		if (ns->storage_data_in_memory) {
			as_record_remove_key(r);
		}

		as_index_clear_flags(r, AS_INDEX_FLAG_KEY_STORED);
	}

	if (ns->ldt_enabled) {
<<<<<<< HEAD
=======
		as_index_clear_flags(r, AS_INDEX_FLAG_SPECIAL_BINS | AS_INDEX_FLAG_CHILD_REC | AS_INDEX_FLAG_CHILD_ESR);
>>>>>>> e386ad1c
		as_ldt_record_set_rectype_bits(r, p_rec_props);
	}
}

void
as_record_set_properties(as_storage_rd *rd, const as_rec_props *p_rec_props)
{
	if (p_rec_props->p_data) {
		// Copy rec-props into rd so the metadata gets written to device.
		rd->rec_props = *p_rec_props;

		// Apply the metadata in rec-props to the record.
		as_record_apply_properties(rd->r, rd->ns, p_rec_props);
	}
}

//
// merge incoming data into whatever is in the local store
//
// returns
// -1 : In case record cannot be created
// -2 : In case components have LDT and record merge cannot
//      be done
//
int
as_record_merge(as_partition_reservation *rsv, cf_digest *keyd, uint16_t n_components,
		as_record_merge_component *components)
{
	cf_debug(AS_RECORD, "merge start: ");

	if (! as_storage_has_space(rsv->ns)) {
		cf_warning(AS_RECORD, "{%s}: record_merge: drives full", rsv->ns->name);
		return -1;
	}

	// Validate the reservation. This is a WORKAROUND for a known crash
	if ((rsv->tree == 0) || (rsv->ns == 0) || (rsv->p == 0)) {
		cf_info(AS_RECORD, "record merge: bad reservation. tree %p ns %p part %p", rsv->tree, rsv->ns, rsv->p);
		return(-1);
	}

	as_index_ref r_ref;
	r_ref.skip_lock     = false;
	as_index_tree *tree = rsv->tree;

	if (rsv->ns->ldt_enabled) {
		cf_warning(AS_LDT, "Merge not allowed on the namespace %s with ldt enabled.. Merge Aborted !!", rsv->ns->name);
		return -1;
	}

	// NB: LDT subrecord cannot be merged ... it is unknown either
	//     one wins or other ... Also LDT SUB currently won't deal
	//     with merge. Need to deal with a given binname winning
	//     in one version and losing in the other version. Assert if
	//     we come here.
	for (uint16_t i_c = 0; i_c < n_components; i_c++) {
		if (COMPONENT_IS_LDT(&components[i_c])) {
			cf_warning(AS_LDT, "LDT components cannot be merged ... "
					"possibly namespace configured related to (allow-version / ldt-enabled) "
					"have mismatch in cluster.. falling back to flatten");
			// may be resort back to flatten/replace
			return -2;
		}
	}

	int rv = as_record_get_create(tree, keyd, &r_ref, rsv->ns, false);
	if (rv == -1) {
		cf_warning_digest(AS_RECORD, keyd, "{%s} record merge: could not get-create record ", rsv->ns->name);
		return(-1);
	}
	as_record *r = r_ref.r;

	as_storage_rd rd;
	uint64_t memory_bytes = 0;

	if (rv == 1) {
		as_storage_record_create(rsv->ns, r, &rd, keyd);
	}
	else {
		as_storage_record_open(rsv->ns, r, &rd, keyd);
	}

	int      n_generations = (r->generation == 0) ? 0 : 1; // trying
	uint32_t generation = r->generation;
	uint32_t void_time  = r->void_time;

	bool has_sindex = as_sindex_ns_has_sindex(rd.ns);

	rd.ignore_record_on_device = rd.ns->single_bin; // TODO - set to ! has_sindex
	rd.n_bins = as_bin_get_n_bins(r, &rd);

	uint16_t newbins = 0;
	for (uint16_t i_c = 0 ; i_c < n_components ; i_c++) {
		newbins += ntohs( *(uint16_t *) components[i_c].record_buf );
	}

	if (! rd.ns->storage_data_in_memory && ! rd.ns->single_bin) {
		rd.n_bins += newbins;
	}

	as_bin stack_bins[rd.ns->storage_data_in_memory ? 0 : rd.n_bins];

	rd.bins = as_bin_get_all(r, &rd, stack_bins);

	if (rv != 1 && rd.ns->storage_data_in_memory) {
		memory_bytes = as_storage_record_get_n_bytes_memory(&rd);
	}

	uint32_t stack_particles_sz = 0;
	if (! rd.ns->storage_data_in_memory) {
		for (uint16_t i_c = 0; i_c < n_components; i_c++) {
			as_record_merge_component *c = &components[i_c];
			stack_particles_sz += as_record_buf_get_stack_particles_sz(c->record_buf);
		}
	}

	uint8_t stack_particles[stack_particles_sz]; // stack allocate space for new particles when data on device
	uint8_t *p_stack_particles = stack_particles;

	// for each duplicate,
	for (uint16_t i_c = 0; i_c < n_components; i_c++) {

		cf_detail(AS_RECORD, "merging component %d %"PRIx64, i_c, *(uint64_t *)keyd);

		as_record_merge_component *c = &components[i_c];

		// set properties upfront before pickling, code inside uses it to
		// update secondary index
		as_record_set_properties(&rd, &c->rec_props);
		//
		// If the incoming vinfo set is empty, then simply compare the values of the incoming record with the existing record
		//
		if (c->vinfoset.sz == 0) {
			// this is a little unusual in scoping because I want to use stack
			// allocated structures here - the number of bins won't be large
			// (although I should protect myself....)

			bool record_written = false;

			as_record_unpickle_merge(r, &rd, c->record_buf, c->record_buf_sz, &p_stack_particles, &record_written);

			if (record_written) {
				cf_debug(AS_RECORD, " wrote a record with vinfo set missing during migrate");
				as_index_vinfo_mask_union( r, as_record_vinfo_mask_get(rsv->p, &rsv->p->version_info ), rd.ns->allow_versions);
				if (c->generation) {
					generation = MAX(generation, c->generation);
					n_generations++;
				}
				void_time = MAX(void_time, c->void_time);
			}
		}
		// If the incoming record is a superset of the current, allow it to overwrite
		// overwrites never create duplicates, so prefer such
		else if (as_partition_vinfoset_superset_vinfoset(&rsv->p->vinfoset,
					as_index_vinfo_mask_get(r, rd.ns->allow_versions), &c->vinfoset)) {

			// cf_detail(AS_RECORD, " superset: overlay: %"PRIx64,*(uint64_t *)keyd);

			// this section of unpickle will overwite because the new info is a superset

			as_record_unpickle_replace(r, &rd, c->record_buf, c->record_buf_sz, &p_stack_particles, has_sindex);

			as_index_vinfo_mask_union( r, as_record_vinfoset_mask_get( rsv->p, &c->vinfoset, 0), rd.ns->allow_versions);

			if (c->generation) {
				generation = MAX(generation, c->generation);
				n_generations++;
			}
			void_time = MAX(void_time, c->void_time);
		}
		// decide whether to merge in
		else if (! as_partition_vinfoset_contains_vinfoset(&rsv->p->vinfoset,
					as_index_vinfo_mask_get(r, rd.ns->allow_versions), &c->vinfoset, 0, false/*debug*/)) {

			//            cf_info(AS_RECORD, "merge has work to do: %"PRIx64,*(uint64_t *)keyd);

			// merge in!
			bool record_written = false;
			as_record_unpickle_merge(r, &rd, c->record_buf, c->record_buf_sz, &p_stack_particles, &record_written);

			// update mask
			as_index_vinfo_mask_union(r, as_record_vinfoset_mask_get( rsv->p, &c->vinfoset, 0), rd.ns->allow_versions);

			if (! as_record_vinfoset_mask_validate(&rsv->p->vinfoset,
						as_index_vinfo_mask_get(r, rd.ns->allow_versions))) {
				cf_debug(AS_RECORD, "vinfoset mask merge: invalid!");
			}

			// continue to calculate generation
			if (c->generation) {
				generation = MAX(generation, c->generation);
				n_generations++;
			}
			void_time = MAX(void_time, c->void_time);
			cf_detail(AS_RECORD, "merge: updated vinfo mask %x %"PRIx64,
					as_index_vinfo_mask_get(r, rd.ns->allow_versions), *(uint64_t *)keyd);
		}
		else {
			cf_detail(AS_RECORD, "merge has NO work to do %"PRIx64, *(uint64_t *)keyd);
		}
	}

	// stamp in generation
	r->generation = generation;

	if (n_generations > 1) {
		r->generation++;
	}

	// The generation might wrap - 0 is reserved as "uninitialized". (Also, this
	// fixes legacy deployments' generation 0.)
	if (r->generation == 0) {
		r->generation = 1;
	}

	r->void_time = void_time;
	r->migrate_mark = 0;

#ifdef EXTRA_CHECKS
	// an EXTRA CHECK - should have some bins
	uint16_t n_bins_check = 0;
	for (uint16_t i = 0; i < rd.n_bins; i++) {
		if (as_bin_inuse(&rd.bins[i])) n_bins_check++;
	}
	if (n_bins_check == 0) cf_info(AS_RECORD, "merge: extra check: after write, no bins. peculiar.");
#endif

	if (rd.ns->storage_data_in_memory) {
		// I think only at this point is the value newly-correct. Not sure this could ever
		// shrink...
		uint64_t end_memory_bytes = as_storage_record_get_n_bytes_memory(&rd);

		int64_t delta_bytes = end_memory_bytes - memory_bytes;
		if (delta_bytes) {
			cf_atomic_int_add(&rsv->ns->n_bytes_memory, delta_bytes);
			cf_atomic_int_add(&rsv->p->n_bytes_memory, delta_bytes);
		}
	}

	// cf_info(AS_RECORD, "merge: new generation %d",r->generation);

	// write record to device
	as_storage_record_close(r, &rd);

	// our reservation must still be valid here. Check it.
	if ((rsv->tree == 0) || (rsv->ns == 0) || (rsv->p == 0)) {
		cf_info(AS_RECORD, "record merge: bad reservation. tree %p ns %p part %p", rsv->tree, rsv->ns, rsv->p);
		return(-1);
	}

	// and after here it's GONE
	as_record_done(&r_ref, rsv->ns);

	// NB: rd->n_bins is intact as rd is in intact
	//     rd->bins is intact as stack_bins above is intact
	if (! as_bin_inuse_has(&rd)) {
		// INIT_TR
		as_transaction tr;
		as_transaction_init(&tr, keyd, NULL);
		tr.rsv = *rsv;
		write_delete_local(&tr, false, 0);
	}

	return(0);
}

int
as_record_flatten_component(as_partition_reservation *rsv, as_storage_rd *rd,
		as_index_ref *r_ref, as_record_merge_component *c, bool *delete_record)
{
	as_index *r = r_ref->r;
	bool has_sindex = as_sindex_ns_has_sindex(rd->ns);
	rd->ignore_record_on_device = true; // TODO - set to ! has_sindex
	rd->n_bins = as_bin_get_n_bins(r, rd);
	uint16_t newbins = ntohs(*(uint16_t *) c->record_buf);

	if (! rd->ns->storage_data_in_memory && ! rd->ns->single_bin && newbins > rd->n_bins) {
		rd->n_bins = newbins;
	}

	as_bin stack_bins[rd->ns->storage_data_in_memory ? 0 : rd->n_bins];

	rd->bins = as_bin_get_all(r, rd, stack_bins);

	uint64_t memory_bytes = 0;
	if (rd->ns->storage_data_in_memory) {
		memory_bytes = as_storage_record_get_n_bytes_memory(rd);
	}

	uint32_t stack_particles_sz = 0;
	if (! rd->ns->storage_data_in_memory) {
		stack_particles_sz = as_record_buf_get_stack_particles_sz(c->record_buf);
	}

	// 256 as upper bound on the LDT control bin, we may write version below
	uint8_t stack_particles[stack_particles_sz + 256]; // stack allocate space for new particles when data on device
	uint8_t *p_stack_particles = stack_particles;

	as_record_set_properties(rd, &c->rec_props);
<<<<<<< HEAD
	as_record_unpickle_replace(r, rd, c->record_buf, c->record_buf_sz, &p_stack_particles, has_sindex);
=======
	int rv = as_record_unpickle_replace(r, rd, c->record_buf, c->record_buf_sz, &p_stack_particles, has_sindex);
	if (0 != rv) {
		cf_warning_digest(AS_LDT, &rd->keyd, "Unpickled replace failed rv=%d",rv);
		as_storage_record_close(r, rd);
		return rv;
    }
>>>>>>> e386ad1c

	// Update the version in the parent. In case it is incoming migration
	//
	// Should it be done only in case of migration ?? for LDT currently
	// flatten gets called only for migration .. because there is no duplicate
	// resolution .. there is only winner resolution
<<<<<<< HEAD
	if (COMPONENT_IS_MIG(c) && COMPONENT_IS_LDT_PARENT(c)) {

		uint64_t old_version = 0;
		if (as_ldt_parent_storage_get_version(rd, &old_version)) {
			cf_warning(AS_RECORD, "Could not get the version in the parent record");
		}
		cf_detail_digest(AS_MIGRATE, &rd->keyd, "LDT_MIGRATION Parent digest %"PRIx64" compared to ver [%ld %ld] "
				"gen [%d %d] void_time [%d %d]", old_version, c->version,
				r->generation, c->generation, r->void_time, c->void_time);

		if (old_version != c->version) {
			int pbytes = as_ldt_parent_storage_set_version(rd, c->version, p_stack_particles);
			if (pbytes < 0) {
				cf_warning_digest(AS_LDT, &rd->keyd, "LDT_MERGE Failed to write version in rv=%d", pbytes);
			} else {
				p_stack_particles += pbytes;			
#if 0
				uint64_t check_version = 0;
				if (as_ldt_parent_storage_get_version(rd, &check_version)) {
					cf_detail(AS_MIGRATE, "Not able to find version in parent record");
				}
#endif
			}
=======
	if (COMPONENT_IS_MIG(c) && as_ldt_record_is_parent(rd->r)) {
		int pbytes = as_ldt_parent_storage_set_version(rd, c->version, p_stack_particles, __FILE__, __LINE__);
		if (pbytes < 0) {
			cf_warning_digest(AS_LDT, &rd->keyd, "LDT_MERGE Failed to write version in rv=%d", pbytes);
		} else {
			p_stack_particles += pbytes;			
>>>>>>> e386ad1c
		}
	}

	r->void_time  = c->void_time;
	r->generation = c->generation;

	// cf_info(AS_RECORD, "flatten: key %"PRIx64" used incoming component %d generation %d",*(uint64_t *)keyd, idx,r->generation);

#ifdef EXTRA_CHECKS
	// an EXTRA CHECK - should have some bins
	uint16_t n_bins_check = 0;
	for (uint16_t i = 0; i < rd->n_bins; i++) {
		if (as_bin_inuse(&rd->bins[i])) n_bins_check++;
	}
	if (n_bins_check == 0) cf_info(AS_RECORD, "merge: extra check: after write, no bins. peculiar.");
#endif

	if (!as_bin_inuse_has(rd)) {
		*delete_record = true;
	}

	if (rd->ns->storage_data_in_memory) {
		uint64_t end_memory_bytes = as_storage_record_get_n_bytes_memory(rd);
		int64_t delta_bytes = end_memory_bytes - memory_bytes;
		if (delta_bytes) {
			cf_atomic_int_add(&rsv->ns->n_bytes_memory, delta_bytes);
			cf_atomic_int_add(&rsv->p->n_bytes_memory, delta_bytes);
		}
	}
	rd->write_to_device = true;

	// write record to device
	as_storage_record_close(r, rd);

	return (0);
}


int
as_record_component_winner(as_partition_reservation *rsv, int n_components,
		as_record_merge_component *components, as_index *r)
{
	uint32_t max_void_time, max_generation, start, winner_idx;

	// if local record is there set its as starting value other
	// was set initial value to be of component[0]
	if (r) {
		max_void_time  = r->void_time;
		max_generation = r->generation;
		start          = 0;
		winner_idx     = -1;
	} else {
		max_void_time  = components[0].void_time;
		max_generation = components[0].generation;
		start          = 1;
		winner_idx     = 0;
	}
	// cf_detail(AS_RECORD, "merge: new generation %d",r->generation);
	for (uint16_t i = start; i < n_components; i++) {
		as_record_merge_component *c = &components[i];
		switch (rsv->ns->conflict_resolution_policy) {
			case AS_NAMESPACE_CONFLICT_RESOLUTION_POLICY_GENERATION:
				if (c->generation > max_generation || (c->generation == max_generation && c->void_time > max_void_time)) {
					max_void_time  = c->void_time;
					max_generation = c->generation;
					winner_idx = (int32_t)i;
				}
				break;
			case AS_NAMESPACE_CONFLICT_RESOLUTION_POLICY_TTL:
				if (c->void_time > max_void_time || (c->void_time == max_void_time && c->generation > max_generation)) {
					max_void_time = c->void_time;
					max_generation = c->generation;
					winner_idx = (int32_t)i;
				}
				break;
			default:
				cf_crash(AS_RECORD, "invalid conflict resolution policy");
				break;
		}
	}
	return winner_idx;
}

int
as_record_flatten(as_partition_reservation *rsv, cf_digest *keyd,
		uint16_t n_components, as_record_merge_component *components,
		int *winner_idx)
{
	static char * meth = "as_record_flatten()";
	cf_debug(AS_RECORD, "flatten start: ");

	if (! as_storage_has_space(rsv->ns)) {
		cf_warning(AS_RECORD, "{%s}: record_flatten: drives full", rsv->ns->name);
		return -1;
	}

	// Validate the reservation. This is a WORKAROUND for a known crash
	if ((rsv->tree == 0) || (rsv->ns == 0) || (rsv->p == 0)) {
		cf_info(AS_RECORD, "record merge: bad reservation. tree %p ns %p part %p", rsv->tree, rsv->ns, rsv->p);
		return(-1);
	}

	// look up base record
	as_index_ref r_ref;
	r_ref.skip_lock     = false;
	as_index_tree *tree = rsv->tree;
	bool is_subrec      = false;


	// If the incoming component is the SUBRECORD it should have come as
	// part of MIGRATION... and there will be only 1 component currently.
	// assert the fact
	if (rsv->ns->ldt_enabled) {
		if (COMPONENT_IS_MIG(&components[0])) {
			// Currently the migration is single record at a time merge
			if (n_components > 1) {
				cf_warning(AS_RECORD, "Unexpected function call parameter ... n_components = %d", n_components);
				return (-1);
			}

			if (COMPONENT_IS_LDT_SUB(&components[0])) {
				if (as_ldt_merge_component_is_candidate(rsv, &components[0]) == false) {
					cf_detail_digest(AS_LDT, keyd, "LDT subrec is not a merge candidate");
					return 0;
				}

				if ((rsv->sub_tree == 0)) {
					cf_warning(AS_RECORD, "[LDT]<%s:%s>record merge: bad reservation. sub tree %p",
							MOD, meth, rsv->sub_tree);
					return(-1);
				}
				tree = rsv->sub_tree;
				is_subrec = true;
				cf_assert((n_components == 1) && COMPONENT_IS_MIG(&components[0]),
						AS_RECORD, CF_CRITICAL,
						"LDT_COMPONENT: Subrecord Component for Non Migration Case received %"PRIx64"", *((uint64_t *)keyd));
				cf_detail(AS_RECORD, "LDT_MERGE merge component is LDT_SUB %d", components[0].flag);
				*winner_idx = 0;
			} else {
				cf_detail_digest(AS_RECORD, keyd, "LDT_MERGE merge component is NON LDT_SUB %d", components[0].flag);
			}
		}
	}

	bool has_local_copy = true;
	as_index  *r        = NULL;
	if (as_record_get(tree, keyd, &r_ref, rsv->ns)) {
		has_local_copy  = false;
		r               = NULL;
	} else {
		has_local_copy  = true;
		r               = r_ref.r;
	}
	// DO NOT check for subrecord generation. The winning generation of the 
	// parent wins. Even if the child subrecord is exactly same we create copy
	// because parent generation does not match. This is needed because generation
	// does not signify anything. 
	//
	// Optimization: We could do checksum and avoid I/O but incoming migrates if
	// parent generation does not match will create new version on the storage 
	// which conflict with this optimization.
	if (!is_subrec) {
		*winner_idx = as_record_component_winner(rsv, n_components, components, r);
	}

	// Case 1:
	// In case the winning component is remote and is dummy (ofcourse flatten
	// is called under reply to duplicate resolutoin request) return -2. Caller
	// would ship operation !!
	//
	// Case 2:
	// In case the winning component is remote then write it locally. Create record
	// in case there is no local copy of record.

	// Remote Winner
	int  rv              = 0;
	as_storage_rd rd;
	bool delete_record = false;
	if (*winner_idx != -1) {
		as_record_merge_component *c = &components[*winner_idx];
		if (COMPONENT_IS_LDT_DUMMY(c)) {
			cf_assert(COMPONENT_IS_DUP(c), AS_RECORD, CF_CRITICAL,
					"DUMMY LDT Component in Non Duplicate Resolution Code");
			cf_detail(AS_RECORD, "Ship Operation");
			// NB: DO NOT CHANGE THIS RETURN. IT MEANS A SPECIAL THING TO THE CALLER
			rv = -2;
		} else {
			if (has_local_copy) {
				as_storage_record_open(rsv->ns, r_ref.r, &rd, keyd);
			} else {
				if (-1 == as_record_get_create(tree, keyd, &r_ref, rsv->ns, is_subrec)) {
					cf_warning_digest(AS_RECORD, keyd, "{%s} record flatten: could not get-create record ", rsv->ns->name);
					return(-1);
				}
				r = r_ref.r;
				as_storage_record_create(rsv->ns, r_ref.r, &rd, keyd);
			}

			cf_detail_digest(AS_RECORD, keyd, "Local (%d:%d) Remote (%d:%d)", r->generation, r->void_time, c->generation, c->void_time);

<<<<<<< HEAD
			if (COMPONENT_IS_LDT(c)) {
				cf_detail(AS_RECORD, "Flatten Record Remote LDT Winner @ %d", *winner_idx);
				rv = as_ldt_flatten_component(rsv, &rd, &r_ref, c, &delete_record);
			} else {
				cf_detail(AS_RECORD, "Flatten Record Remote NON-LDT Winner @ %d", *winner_idx);
				rv = as_record_flatten_component(rsv, &rd, &r_ref, c, &delete_record);
			}
			has_local_copy = true;
			
=======
			cf_detail(AS_RECORD, "Flatten Record Remote LDT Winner @ %d", *winner_idx);
			rv = as_record_flatten_component(rsv, &rd, &r_ref, c, &delete_record);
			// unpickle flatten failed... if this was newly created
			// destroy and remove it
			if (rv && !has_local_copy) {
				as_index_delete(rsv->tree, keyd);
			}
			has_local_copy = true;
>>>>>>> e386ad1c
		}
	} else {
		cf_assert(has_local_copy, AS_RECORD, CF_CRITICAL,
				"Local Copy Won when there is no local copy");
		cf_detail_digest(AS_LDT, keyd, "Local Copy Win [%d %d] %d winner_idx=%d", r->generation, components[0].generation, r->void_time, winner_idx);
	}

	// our reservation must still be valid here. Check it.
	if ((rsv->tree == 0) || (rsv->ns == 0) || (rsv->p == 0)) {
		cf_info(AS_RECORD, "record merge: bad reservation. tree %p ns %p part %p", rsv->tree, rsv->ns, rsv->p);
		return(-1);
	}

	if (!has_local_copy) {
		return rv;
	}

	r->migrate_mark = 0;

	// and after here it's GONE
	as_record_done(&r_ref, rsv->ns);

	if (delete_record) {
		as_transaction tr;
		as_transaction_init(&tr, keyd, NULL);
		tr.rsv = *rsv;
		write_delete_local(&tr, false, 0);
	}
	return rv;
}

//
// Version info comparision
//  returns TRUE if vs2 is contained in vs1
//
bool
as_partition_vinfo_contains(as_partition_vinfo *v1, as_partition_vinfo *v2)
{
	if (v1->iid != v2->iid) return(false);

	for (uint i = 0 ; i < AS_PARTITION_MAX_VERSION ; i++) {

		if (v2->vtp[i] == 0) return(true); // reached the end of v2 first, is contained

		if (v2->vtp[i] != v1->vtp[i]) return(false); // just don't match at this length
	}

	return(true); // worrisome, means we ran out of versions
}

//
// Determine whether vs2 is contained in fs1
//

bool
as_partition_vinfoset_contains_vinfoset(as_partition_vinfoset *vs1,
		as_partition_vinfo_mask mask1, as_partition_vinfoset *vs2,
		as_partition_vinfo_mask mask2, bool debug)
{
	if (debug) {
		cf_info(AS_RECORD, "vinfoset contains vinfoset: mask1 %x mask2 %x", mask1, mask2);
		//    as_partition_vinfoset_dump(vs1, "vinfoset contains vinfoset: vs1");
		//    as_partition_vinfoset_dump(vs2, "vinfoset contains vinfoset: vs2");
	}

	if (mask2 == 0) {
		mask2 = (1 << vs2->sz) - 1;
		if(debug) cf_info(AS_RECORD, "vinfoset contains: setting mask2 to %x", mask2);
	}

	int idx2;
	while ((idx2 = ffsl(mask2))) {

		idx2--;
		as_partition_vinfo *v2 = &vs2->vinfo_a[idx2];

		int idx1;
		while ((idx1 = ffsll(mask1))) {

			idx1--;

			as_partition_vinfo *v1 = &vs1->vinfo_a[idx1];

			if (true == as_partition_vinfo_contains(v1, v2))
				return(true);

			if (debug) {
				cf_info(AS_RECORD, "  checked idx1 %d against idx2 %d: no contains", idx1, idx2);
			}

			mask1 &= ~(1 << idx1);

			if (debug) cf_info(AS_RECORD, "mask1 changed: now %d", mask1);

		}
		mask2 &= ~(1 << idx2);

		if (debug) cf_info(AS_RECORD, "mask2 changed: now %d", mask2);

	}
	return(false);
}


//
// Determine whether vs2 is a superset of v1 (must not be equal)
//

bool
as_partition_vinfoset_superset_vinfoset(as_partition_vinfoset *vs1,
		as_partition_vinfo_mask mask1, as_partition_vinfoset *vs2)
{
	// cf_info(AS_RECORD, "vinfoset superset vinfoset: mask1 %x",mask1);
	// as_partition_vinfoset_dump(vs1, "vinfoset superset vinfoset: vs1");
	// as_partition_vinfoset_dump(vs2, "vinfoset superset vinfoset: vs2");

	// check some trivial cases
	if (mask1 == 0) {
		if (vs2->sz > 0)  {
			return(true);
		}
		return(false);
	}

	int msize = 0;
	int idx1;
	while ((idx1 = ffsl(mask1))) {

		idx1--;
		as_partition_vinfo *v1 = &vs1->vinfo_a[idx1];

		bool found = false;
		for (int i = 0; i < vs2->sz; i++) {

			as_partition_vinfo *v2 = &vs2->vinfo_a[i];

			if (as_partition_vinfo_contains(v2, v1)) {
				found = true;
				break;
			}

		}

		if (found == false) {
			return(false);
		}

		mask1 &= ~(1 << idx1);
		msize++;
	}

	// need an extra check - they might be equal
	if (msize == vs2->sz) {
		return(false);
	}

	return(true);
}

//
// Pickle a set in its entirety, allowing for subsequent masks to work
//

int
as_partition_vinfoset_pickle( as_partition_vinfoset *vinfoset, uint8_t *buf, size_t *sz_r)
{
	cf_detail(AS_RECORD, "vinfoset_pickle: size %d", vinfoset->sz);

	int buf_sz = sizeof(uint32_t) + (vinfoset->sz * (sizeof(uint64_t) + AS_PARTITION_MAX_VERSION + 1));
	if (buf_sz > *sz_r) {
		cf_debug(AS_RECORD, "vinfoset_pickle: too small input buffer: need %d have %zd", buf_sz, *sz_r);
		*sz_r = buf_sz;
		return(-1);
	}
	*sz_r = buf_sz;
	uint8_t *buf_lim = buf + buf_sz; // debug
	*(uint32_t *)buf = vinfoset->sz;
	buf += sizeof(uint32_t);

	for (int i = 0; i < vinfoset->sz; i++) {
		as_partition_vinfo *v = &vinfoset->vinfo_a[i];
		(*(uint64_t *) buf) = v->iid;
		buf += sizeof(uint64_t);
		*buf++ = AS_PARTITION_MAX_VERSION;
		memcpy(buf, v->vtp, AS_PARTITION_MAX_VERSION);
		buf += AS_PARTITION_MAX_VERSION;
	}

	if (buf > buf_lim) {
		cf_crash(AS_RECORD, "pickle record overwriting data");
	}

	return(0);
}

//
// pickles a set and a mask into the minimal format that represents this particular state
//
int
as_partition_vinfoset_mask_pickle( as_partition_vinfoset *vinfoset, as_partition_vinfo_mask mask, uint8_t *buf, size_t *sz_r)
{
	// a zero mask is easy
	if (mask == 0) {
		if (*sz_r < 4) {
			*sz_r = 4;
			return(-1);
		}
		buf[0] = buf[1] = buf[2] = buf[3] = 0;
		*sz_r = 4;
		return(0);
	}

	as_partition_vinfo_mask mask_sav = mask;
	int i;

	// determine length
	int sz = 0;
	while ((i = ffsll(mask))) { // TODO: bit counter instead of a loop?
		i--;
		sz++;
		mask &= ~(1 << i);
	}
	mask = mask_sav;

	if (sz == 0) {
		cf_debug(AS_RECORD, "attempting to pickle info mask of NO SIZE mask %x", mask);
		buf[0] = buf[1] = buf[2] = buf[3] = 0;
		*sz_r = 4;
		return(0);
	}

	if (sz > AS_PARTITION_VINFOSET_SIZE || sz < 0) {
		cf_debug(AS_RECORD, "vinfo set size greater than max allowed size %d - send empty mask", sz);
		buf[0] = buf[1] = buf[2] = buf[3] = 0;
		*sz_r = 4;
		return(0);
	}

	// check length of incoming buf
	size_t buf_sz = sizeof(uint32_t) + (sz * (sizeof(uint64_t) + AS_PARTITION_MAX_VERSION + 1));
	if (buf_sz > *sz_r) {
		cf_warning(AS_RECORD, "attempting to pickle vinfo mask - not enough size: need %d got %zd", buf_sz, *sz_r);
		*sz_r = buf_sz;
		return(-1);
	}
	*sz_r = buf_sz;

	// lay down the pickled version!
	uint8_t *obuf = buf; // DEBUG
	(*(uint32_t *)buf) = sz;
	buf += sizeof(uint32_t);

	while ((i = ffsll(mask))) {
		i--;
		as_partition_vinfo *v = &vinfoset->vinfo_a[i];
		(*(uint64_t *) buf) = v->iid;
		buf += sizeof(uint64_t);
		*buf++ = AS_PARTITION_MAX_VERSION;
		memcpy(buf, v->vtp, AS_PARTITION_MAX_VERSION);
		buf += AS_PARTITION_MAX_VERSION;

#ifdef EXTRA_CHECKS
		if (v->iid == 0) {
			cf_warning(AS_RECORD, "pickling invalid vinfoset: 0 iid");
#ifdef BREAK_VTP_ERROR
			raise(SIGINT);
#endif
		}
		if (v->vtp[0] == 0) {
			cf_warning(AS_RECORD, "pickling invalid vinfoset: 0 vtp");
#ifdef EXTRA_CHECKS
			raise(SIGINT);
#endif
		}
#endif

		mask &= ~ ( 1 << i );
	}

	// check reputed length against actual laid down
	if (buf_sz != buf - obuf) {
		cf_info(AS_RECORD, " vinfoset_mask_pickle: internal error, wrong length");
	}

	return(0);
}

int
as_partition_vinfoset_mask_pickle_getsz( as_partition_vinfo_mask mask, size_t *sz_r)
{
	as_partition_vinfo_mask mask_sav = mask;
	int i;

	// determine length
	int sz = 0;
	while ((i = ffsll(mask))) { // TODO: bit counter instead of a loop?
		i--;
		sz++;
		mask &= ~(1 << i);
	}
	mask = mask_sav;

	if (sz == 0) {
		cf_debug(AS_RECORD, "attempting to pickle info mask of NO SIZE mask %x", mask);
		*sz_r = 4;
		return(0);
	}

	// check length of incoming buff
	*sz_r = sizeof(uint32_t) + (sz * (sizeof(uint64_t) + AS_PARTITION_MAX_VERSION + 1));

	return(0);

}


//
// Unpickles a set
// Whether it can be used with a 'mask' depends on how it was pickled
//
as_partition_vinfo_mask
as_partition_vinfoset_mask_unpickle( as_partition *p, uint8_t *buf, size_t buf_sz)
{
	uint8_t *lim = buf + buf_sz;

	if (buf_sz < sizeof(uint32_t)) {
		cf_debug(AS_RECORD, "received vinfoset for unpickling with too little size");
		return(0);
	}

	uint32_t n_vinfo = *(uint32_t *)buf;
	if (n_vinfo == 0) {
		cf_debug(AS_RECORD, "received vinfo set with no records, denotes unknown state, ok\n");
		return(0);
	}

	if (n_vinfo >= AS_PARTITION_VINFOSET_SIZE) {
		cf_debug(AS_RECORD, "received vinfo set with too many elements: %d, max allowed %d", n_vinfo, AS_PARTITION_VINFOSET_SIZE);
		goto Error;
	}
	buf += sizeof(uint32_t);

	as_partition_vinfo_mask mask = 0;

	for (uint i = 0; i < n_vinfo; i++) {
		as_partition_vinfo v;

		// todo: should check against buf_sz to make sure there's no overflow
		if (lim <= buf) {
			cf_info(AS_RECORD, "ran off the end unpickling");
			goto Error;
		}

		v.iid = *(uint64_t *)buf;
		buf += sizeof(uint64_t);
		uint8_t sz = *buf++;
		if (sz == AS_PARTITION_MAX_VERSION) {
			memcpy(v.vtp, buf, sz);
			buf += sz;
		}
		else if (sz == 0) {
			// if we receive an illegal, return whatever we've got
			cf_info(AS_RECORD, "received vinfo set with 0 length in vtp, illegal");
			goto Error;
		}
		else if (sz == AS_PARTITION_MAX_VERSION) {
			memcpy(v.vtp, buf, sz);
			buf += sz;
		}
		else if (sz < AS_PARTITION_MAX_VERSION) {
			memcpy(v.vtp, buf, sz);
			memset(&v.vtp[sz], 0, AS_PARTITION_MAX_VERSION - sz);
			buf += sz;
		}
		else { // longer than we have, corruption
			cf_info(AS_RECORD, "received vinfo set with too-large vtp table size %d, failing", sz);
			goto Error;
		}

#ifdef EXTRA_CHECKS
		// some more validation
		if (v.iid == 0) {
			cf_info(AS_RECORD, "received vinfoset with 0 iid, illegal: index %d");
#ifdef BREAK_VTP_ERROR
			raise(SIGINT);
#endif
			goto Error;
		}
		if (v.vtp[0] == 0) {
			cf_info(AS_RECORD, "received vinfoset with 0 iid, illegal: index %d");
#ifdef BREAK_VTP_ERROR
			raise(SIGINT);
#endif
			goto Error;
		}
#endif

		// as_partition_vinfo_dump(&v, "vinfoset mask unpickle: ");

		mask |= as_record_vinfo_mask_get(p, &v );

	}
	return(mask);

Error:
	// we've received some kind of illegal entry, our best effort is a zero mask, meaning unknown
	// vinfoset state
	return(0);
}

//
// Unpickles a set
// Whether it can be used with a 'mask' depends on how it was pickled
//
int
as_partition_vinfoset_unpickle( as_partition_vinfoset *vinfoset, uint8_t *buf, size_t buf_sz, char *msg)
{
	uint8_t *lim = buf + buf_sz;

	if (buf_sz < sizeof(uint32_t)) {
		cf_debug(AS_RECORD, "received vinfoset for unpickling with too little size : %zu (need 4) %s", buf_sz, msg);
		return(-1);
	}

	uint32_t n_vinfo = *(uint32_t *)buf;
	if (n_vinfo == 0) {
		memset(vinfoset, 0, sizeof(as_partition_vinfoset));
		cf_debug(AS_RECORD, "received vinfo set with 0 size, unusual %s", msg);
		return(0);
	}

	if (n_vinfo >= AS_PARTITION_VINFOSET_SIZE) {
		cf_warning(AS_RECORD, "received vinfo set with too many elements: %d, max allowed %d %s", n_vinfo, AS_PARTITION_VINFOSET_SIZE, msg);
		goto Error;
	}
	buf += sizeof(uint32_t);


	// super safe
	memset(vinfoset, 0, sizeof(as_partition_vinfoset));
	// for (uint i=n_vinfo;i<AS_PARTITION_VINFOSET_SIZE;i++) // 0 out what's not there
	// 		vinfoset->vinfo_a[i].iid = 0;

	vinfoset->sz = n_vinfo;
	for (uint i = 0; i < n_vinfo; i++) {
		if (buf >= lim) {
			cf_warning(AS_RECORD, "ran off end of vinfoset during unpickle, serious internal error %s", msg);
			goto Error;
		}
		// todo: should check against buf_sz to make sure there's no overflow
		as_partition_vinfo *v = &vinfoset->vinfo_a[i];
		v->iid = *(uint64_t *)buf;
		buf += sizeof(uint64_t);
		uint8_t sz = *buf++;
		if (sz == AS_PARTITION_MAX_VERSION) {
			memcpy(v->vtp, buf, sz);
			buf += sz;
		}
		else if (sz == 0) {
			cf_debug(AS_RECORD, "received vinfo set with 0 length in vtp, illegal %s", msg);
			goto Error;
		}
		else if (sz < AS_PARTITION_MAX_VERSION) {
			memcpy(v->vtp, buf, sz);
			memset(&v->vtp[sz], 0, AS_PARTITION_MAX_VERSION - sz);
			buf += sz;
		}
		else { // longer than we have, fail
			cf_debug(AS_RECORD, "received vinfo set with too-large vtp table size %d, failing %s", sz, msg);
			goto Error;
		}

		// see if there's anything interesting to validate
		if (v->iid == 0) {
			cf_info(AS_RECORD, "received and unpickling illegal vinfoset: 0 iid in position %d %s", i, msg);
			goto Error;
		}

	}

	return(0);

Error:
	// if we've just received a fully illegal item, our best effort is to set up a vinfoset
	// with 0 length, denoting an unknown partition set state.

	memset(vinfoset, 0, sizeof(vinfoset));
	return(0);

}



void
as_partition_vinfoset_dump(as_partition_vinfoset *vinfoset, char *msg)
{
	cf_info(AS_RECORD, "%s: dump vinfoset: sz %d", msg, vinfoset->sz);
	for (int i = 0 ; i < vinfoset->sz ; i++) {
		cf_info(AS_RECORD, "  idx %d : iid %"PRIx64, i, vinfoset->vinfo_a[i].iid);
		cf_info(AS_RECORD, "  vtp %d : %02x %02x %02x %02x %02x %02x %02x %02x %02x %02x %02x %02x", i,
				vinfoset->vinfo_a[i].vtp[0], vinfoset->vinfo_a[i].vtp[1], vinfoset->vinfo_a[i].vtp[2],
				vinfoset->vinfo_a[i].vtp[3], vinfoset->vinfo_a[i].vtp[4], vinfoset->vinfo_a[i].vtp[5],
				vinfoset->vinfo_a[i].vtp[6], vinfoset->vinfo_a[i].vtp[7], vinfoset->vinfo_a[i].vtp[8],
				vinfoset->vinfo_a[i].vtp[9], vinfoset->vinfo_a[i].vtp[10], vinfoset->vinfo_a[i].vtp[11] );
	}
}

void
as_partition_vinfoset_mask_dump(as_partition_vinfoset *vinfoset, as_partition_vinfo_mask mask, char *msg)
{
	cf_info(AS_RECORD, "%s: dump vinfoset: mask %x sz %d", msg, mask, vinfoset->sz);
	for (int i = 0 ; i < vinfoset->sz ; i++) {
		cf_info(AS_RECORD, "  idx %d : %s : iid %"PRIx64, i, ((1 << i)& mask) ? "VALID" : "UNUSED", vinfoset->vinfo_a[i].iid);
		cf_info(AS_RECORD, "  vtp %d : %02x %02x %02x %02x %02x %02x %02x %02x %02x %02x %02x %02x", i,
				vinfoset->vinfo_a[i].vtp[0], vinfoset->vinfo_a[i].vtp[1], vinfoset->vinfo_a[i].vtp[2],
				vinfoset->vinfo_a[i].vtp[3], vinfoset->vinfo_a[i].vtp[4], vinfoset->vinfo_a[i].vtp[5],
				vinfoset->vinfo_a[i].vtp[6], vinfoset->vinfo_a[i].vtp[7], vinfoset->vinfo_a[i].vtp[8],
				vinfoset->vinfo_a[i].vtp[9], vinfoset->vinfo_a[i].vtp[10], vinfoset->vinfo_a[i].vtp[11] );
	}
}


void
as_partition_vinfo_dump(as_partition_vinfo *vinfo, char *msg)
{
	cf_info(AS_RECORD, "vinfo dump: %s: iid %"PRIx64, msg, vinfo->iid);
	cf_info(AS_RECORD, "  vtp : %02x %02x %02x %02x : %02x %02x %02x %02x : %02x %02x %02x %02x",
			vinfo->vtp[0], vinfo->vtp[1], vinfo->vtp[2], vinfo->vtp[3], vinfo->vtp[4], vinfo->vtp[5],
			vinfo->vtp[6], vinfo->vtp[7], vinfo->vtp[8], vinfo->vtp[9], vinfo->vtp[10], vinfo->vtp[11] );
}


// TOD0 - seems redundant, should use clock function.
uint32_t
as_record_void_time_get()
{
	struct timespec ts;
	clock_gettime(CLOCK_REALTIME, &ts);
	return ts.tv_sec - CITRUSLEAF_EPOCH;
}<|MERGE_RESOLUTION|>--- conflicted
+++ resolved
@@ -1024,10 +1024,7 @@
 	}
 
 	if (ns->ldt_enabled) {
-<<<<<<< HEAD
-=======
 		as_index_clear_flags(r, AS_INDEX_FLAG_SPECIAL_BINS | AS_INDEX_FLAG_CHILD_REC | AS_INDEX_FLAG_CHILD_ESR);
->>>>>>> e386ad1c
 		as_ldt_record_set_rectype_bits(r, p_rec_props);
 	}
 }
@@ -1327,54 +1324,24 @@
 	uint8_t *p_stack_particles = stack_particles;
 
 	as_record_set_properties(rd, &c->rec_props);
-<<<<<<< HEAD
-	as_record_unpickle_replace(r, rd, c->record_buf, c->record_buf_sz, &p_stack_particles, has_sindex);
-=======
 	int rv = as_record_unpickle_replace(r, rd, c->record_buf, c->record_buf_sz, &p_stack_particles, has_sindex);
 	if (0 != rv) {
 		cf_warning_digest(AS_LDT, &rd->keyd, "Unpickled replace failed rv=%d",rv);
 		as_storage_record_close(r, rd);
 		return rv;
     }
->>>>>>> e386ad1c
 
 	// Update the version in the parent. In case it is incoming migration
 	//
 	// Should it be done only in case of migration ?? for LDT currently
 	// flatten gets called only for migration .. because there is no duplicate
 	// resolution .. there is only winner resolution
-<<<<<<< HEAD
-	if (COMPONENT_IS_MIG(c) && COMPONENT_IS_LDT_PARENT(c)) {
-
-		uint64_t old_version = 0;
-		if (as_ldt_parent_storage_get_version(rd, &old_version)) {
-			cf_warning(AS_RECORD, "Could not get the version in the parent record");
-		}
-		cf_detail_digest(AS_MIGRATE, &rd->keyd, "LDT_MIGRATION Parent digest %"PRIx64" compared to ver [%ld %ld] "
-				"gen [%d %d] void_time [%d %d]", old_version, c->version,
-				r->generation, c->generation, r->void_time, c->void_time);
-
-		if (old_version != c->version) {
-			int pbytes = as_ldt_parent_storage_set_version(rd, c->version, p_stack_particles);
-			if (pbytes < 0) {
-				cf_warning_digest(AS_LDT, &rd->keyd, "LDT_MERGE Failed to write version in rv=%d", pbytes);
-			} else {
-				p_stack_particles += pbytes;			
-#if 0
-				uint64_t check_version = 0;
-				if (as_ldt_parent_storage_get_version(rd, &check_version)) {
-					cf_detail(AS_MIGRATE, "Not able to find version in parent record");
-				}
-#endif
-			}
-=======
 	if (COMPONENT_IS_MIG(c) && as_ldt_record_is_parent(rd->r)) {
 		int pbytes = as_ldt_parent_storage_set_version(rd, c->version, p_stack_particles, __FILE__, __LINE__);
 		if (pbytes < 0) {
 			cf_warning_digest(AS_LDT, &rd->keyd, "LDT_MERGE Failed to write version in rv=%d", pbytes);
 		} else {
 			p_stack_particles += pbytes;			
->>>>>>> e386ad1c
 		}
 	}
 
@@ -1575,17 +1542,6 @@
 
 			cf_detail_digest(AS_RECORD, keyd, "Local (%d:%d) Remote (%d:%d)", r->generation, r->void_time, c->generation, c->void_time);
 
-<<<<<<< HEAD
-			if (COMPONENT_IS_LDT(c)) {
-				cf_detail(AS_RECORD, "Flatten Record Remote LDT Winner @ %d", *winner_idx);
-				rv = as_ldt_flatten_component(rsv, &rd, &r_ref, c, &delete_record);
-			} else {
-				cf_detail(AS_RECORD, "Flatten Record Remote NON-LDT Winner @ %d", *winner_idx);
-				rv = as_record_flatten_component(rsv, &rd, &r_ref, c, &delete_record);
-			}
-			has_local_copy = true;
-			
-=======
 			cf_detail(AS_RECORD, "Flatten Record Remote LDT Winner @ %d", *winner_idx);
 			rv = as_record_flatten_component(rsv, &rd, &r_ref, c, &delete_record);
 			// unpickle flatten failed... if this was newly created
@@ -1594,7 +1550,6 @@
 				as_index_delete(rsv->tree, keyd);
 			}
 			has_local_copy = true;
->>>>>>> e386ad1c
 		}
 	} else {
 		cf_assert(has_local_copy, AS_RECORD, CF_CRITICAL,
