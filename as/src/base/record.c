--- conflicted
+++ resolved
@@ -621,15 +621,9 @@
 	uint16_t old_n_bins =  (ns->storage_data_in_memory || ns->single_bin) ?
 			rd->n_bins : as_bin_inuse_count(rd);
 
-<<<<<<< HEAD
-	int32_t  delta_bins   = (int32_t)(newbins - rd->n_bins);
-	uint16_t new_size     = (uint16_t)((int32_t)rd->n_bins + delta_bins);
-	bool     has_sindex   = as_sindex_ns_has_sindex(rd->ns);
-=======
 	SINDEX_BINS_SETUP(oldbin, old_n_bins);
 	SINDEX_BINS_SETUP(newbin, newbins);
 	int32_t  delta_bins   = (int32_t)newbins - (int32_t)old_n_bins;
->>>>>>> c20ec544
 	int      sindex_ret   = AS_SINDEX_OK;
 	int      oldbin_cnt   = 0;
 	int      newbin_cnt   = 0;
@@ -808,7 +802,7 @@
 // AS RECORD VINFO
 //
 //
-// This function gets the mask of a particular vinfo from the partition's vinfoset
+// This function gets the mask of a particular vinfo from the partition's vinfoset.
 // Many other functions here are deferred time, this on is in the main data path
 // of every transaction and should be considered carefully.
 //
