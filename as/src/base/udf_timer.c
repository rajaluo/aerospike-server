--- conflicted
+++ resolved
@@ -57,16 +57,10 @@
 	if (!tt || !tt->end_time || !tt->udata) {
 		return true;
 	}
-<<<<<<< HEAD
-	bool timedout = (cf_getns() > tt->end_time(tt));
-	if (timedout) {
-		cf_debug(AS_UDF, "UDF Timed Out [%ld:%ld]", cf_getns()/1000000, tt->end_time(tt)/1000000);
-=======
 	uint64_t now = cf_getns();
 	bool timedout = (now > tt->end_time(tt));
 	if (timedout) {
 		cf_debug(AS_UDF, "UDF Timed Out [%lu:%lu]", now / 1000000, tt->end_time(tt) / 1000000);
->>>>>>> b32489ee
 		return true;
 	}
 	return false;
@@ -79,11 +73,7 @@
 	if (!tt || !tt->end_time || !tt->udata) {
 		return true;
 	}
-<<<<<<< HEAD
-	uint64_t timeslice = (tt->end_time(tt) - cf_getns())/1000000;
-=======
 	uint64_t timeslice = (tt->end_time(tt) - cf_getns()) / 1000000;
->>>>>>> b32489ee
 	return (timeslice > 0) ? timeslice : 1;
 }
 
