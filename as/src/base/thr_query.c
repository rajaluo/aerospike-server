/* 
 * thr_query.c
 *
 * Copyright (C) 2012-2015 Aerospike, Inc.
 *
 * Portions may be licensed to Aerospike, Inc. under one or more contributor
 * license agreements.
 *
 * This program is free software: you can redistribute it and/or modify it under
 * the terms of the GNU Affero General Public License as published by the Free
 * Software Foundation, either version 3 of the License, or (at your option) any
 * later version.
 *
 * This program is distributed in the hope that it will be useful, but WITHOUT
 * ANY WARRANTY; without even the implied warranty of MERCHANTABILITY or FITNESS
 * FOR A PARTICULAR PURPOSE. See the GNU Affero General Public License for more
 * details.
 *
 * You should have received a copy of the GNU Affero General Public License
 * along with this program.  If not, see http://www.gnu.org/licenses/
 */

/*
 * This code is responsible for the query execution. Each query received
 * query transaction for the query threads to execute. Query has two parts
 * a) Generator  : This query the Aerospike Index B-tree and creates the digest list and
 *                 queues it up for LOOKUP / UDF / AGGREGATION
 * b) Aggregator : This does required processing of the record and send back
 *                 response to the clients.
 *                 LOOKUP:      Read the record from the disk and based on the
 *                              records selected by query packs it into the buffer
 *                              and returns it back to the client
 *                 UDF:         Reads the record from the disk and based on the
 *                              query applies UDF and packs the result back into
 *                              the buffer and returns it back to the client.
 *                 AGGREGATION: Creates istream(on the digstlist) and ostream(
 *                              over the network buffer) and applies aggregator
 *                              functions. For a single query this can be called
 *                              multiple times. The istream interface takes care
 *                              of partition reservation / record opening/ closing
 *                              and object lock synchronization. Whole of which
 *                              is driven by as_stream_read / as_stream_write from
 *                              inside aggregation UDF. ostream keeps sending by
 *                              batched result to the client.
 *
 *  Please note all these parts can either be performed under single thread
 *  context or by different set of threads. For the namespace with data on disk
 *  I/O is performed separately in different set of I/O pools
 *
 *  Flow of code looks like
 *
 *  1. thr_tsvc()
 *
 *                 ---------------------------------> query_generator
 *                /                                      /|\      |
 *  as_query -----                                        |       |   qtr released
 * (sets up qtr)  \   qtr reserved                        |      \|/
 *                 ----------------> g_query_q ------> query_th
 *
 *
 *  2. Query Threads
 *                          ---------------------------------> qwork_process
 *                        /                                          /|\      |
 *  query_generator --                                                |       |  qtr released
 *  (sets up qwork)        \  qtr reserved                            |      \|/
 *                          --------------> g_query_work_queue -> query_th
 *
 *
 *
 *  3. I/O threads
 *                                query_process_ioreq  --> query_io
 *                               /
 *  qwork_process -----------------query_process_udfreq --> internal txn
 *                               \
 *                                query_process_aggreq --> ag_aggr_process
 *
 *  (Releases all the resources qtr and qwork if allocated)
 *
 *  A query may be single thread execution or a multi threaded application. In the
 *  single thread execution all the functions are called in the single thread context
 *  and no queue is involved. In case of multi thread context qtr is setup by thr_tsvc
 *  and which is picked up by the query threads which could either service it in single
 *  thread or queue up to the I/O worker thread (done generally in case of data on ssd)
 *
 */

#include <assert.h>
#include <errno.h>
#include <pthread.h>
#include <stdio.h>
#include <string.h>
#include <strings.h>
#include <arpa/inet.h>
#include <netinet/in.h>
#include <sys/socket.h>
#include <sys/time.h>

#include "aerospike/as_buffer.h"
#include "aerospike/as_integer.h"
#include "aerospike/as_list.h"
#include "aerospike/as_map.h"
#include "aerospike/as_msgpack.h"
#include "aerospike/as_serializer.h"
#include "aerospike/as_stream.h"
#include "aerospike/as_string.h"
#include "aerospike/as_rec.h"
#include "aerospike/as_val.h"
#include "aerospike/mod_lua.h"
#include "citrusleaf/cf_ll.h"

#include "ai.h"
#include "ai_btree.h"
#include "bt.h"
#include "bt_iterator.h"

#include "base/aggr.h"
#include "base/as_stap.h"
#include "base/datamodel.h"
#include "base/secondary_index.h"
#include "base/thr_tsvc.h"
#include "base/transaction.h"
#include "base/udf_memtracker.h"
#include "base/udf_rw.h"
#include "base/udf_record.h"
#include "fabric/fabric.h"
#include "geospatial/geospatial.h"


/*
 * QUERY Engine Defaults
 */
// **************************************************************************************************
#define QUERY_BATCH_SIZE              100
#define AS_MAX_NUM_SCRIPT_PARAMS      10
#define AS_QUERY_BUF_SIZE             1024 * 1024 * 2 // At least 2 Meg
#define AS_QUERY_MAX_BUFS             256	// That makes it 512 meg max in steady state
#define AS_QUERY_MAX_QREQ             1024	// this is 4 kb
#define AS_QUERY_MAX_QTR_POOL		  128	// They are 4MB+ each ...
#define AS_QUERY_MAX_THREADS          32
#define AS_QUERY_MAX_WORKER_THREADS   15 * AS_QUERY_MAX_THREADS
#define AS_QUERY_MAX_QREQ_INFLIGHT    100	// worker queue capping per query
#define AS_QUERY_MAX_QUERY            500	// 32 MB be little generous for now!!
#define AS_QUERY_MAX_SHORT_QUEUE_SZ   500	// maximum 500 outstanding short running queries
#define AS_QUERY_MAX_LONG_QUEUE_SZ    500	// maximum 500 outstanding long  running queries
#define AS_QUERY_MAX_UDF_TRANSACTIONS 20	// Higher the value more aggressive it will be
#define AS_QUERY_UNTRACKED_TIME       1000 // (millisecond) 1 sec
#define AS_QUERY_WAIT_MAX_TRAN_US     1000
// **************************************************************************************************

/*
 * Query Transaction State
 */
// **************************************************************************************************
typedef enum {
	AS_QTR_STATE_INIT     = 0,
	AS_QTR_STATE_RUNNING  = 1,
	AS_QTR_STATE_ABORT    = 2,
	AS_QTR_STATE_ERR      = 3,
	AS_QTR_STATE_DONE     = 4, 
} qtr_state;
// **************************************************************************************************

/*
 * Query Transcation Type
 */
// **************************************************************************************************
typedef enum {
	QUERY_TYPE_LOOKUP  = 0,
	QUERY_TYPE_AGGR    = 1,
	QUERY_TYPE_UDF_BG  = 2,
	QUERY_TYPE_UDF_FG  = 3,

	QUERY_TYPE_UNKNOWN  = -1
} query_type;



/*
 * Query Transaction Structure
 */
// **************************************************************************************************
struct as_query_transaction_s {

	/* 
 	* MT (Read Only) No protection required
 	*/
	/************************** Query Parameter ********************************/
	uint64_t                 trid;
	as_namespace           * ns;
	char                   * setname;
	as_sindex              * si;
	as_sindex_range        * srange;
	query_type               job_type;  // Job type [LOOKUP/AGG/UDF]
	cf_vector              * binlist;
	as_file_handle         * fd_h;      // ref counted nonetheless
	/************************** Run Time Data *********************************/
	cl_msg                 * msgp;
	bool                     blocking;
	uint32_t                 priority;
	uint64_t                 start_time;               // Start time
	uint64_t                 end_time;                 // timeout value

	/*
 	* MT (Single Writer / Single Threaded / Multiple Readers)
 	* Atomics or no Protection
 	*/
	/****************** Stats (only generator) ***********************/
	uint64_t                 querying_ai_time_ns;  // Time spent by query to run lookup secondary index trees.
	uint32_t                 n_digests;            // Digests picked by from secondary index
											   	   // including record read
	bool                     short_running;
	bool                     track;

	/*
 	* MT (Multiple Writers)
 	* These fields are either needs to be atomic or protected by lock.
 	*/
	/****************** Stats (worker threads) ***********************/
	cf_atomic64              n_result_records;     // Number of records returned as result
												   // if aggregation returns 1 record count
												   // is 1, irrelevant of number of record
												   // being touched.
	cf_atomic64              net_io_bytes;
	cf_atomic64              n_read_success;

	/********************** Query Progress ***********************************/
	cf_atomic32              n_qwork_active;
	cf_atomic32              n_io_outstanding;
	cf_atomic32              n_udf_tr_queued;    				// Throttling: max in flight scan

	/********************* Net IO packet order *******************************/
	cf_atomic32              netio_push_seq;
	cf_atomic32              netio_pop_seq;

	/********************** IO Buf Builder ***********************************/
	pthread_mutex_t          buf_mutex;
	cf_buf_builder         * bb_r;
	/****************** Query State and Result Code **************************/ 
	pthread_mutex_t          slock;
	bool                     do_requeue;
	qtr_state                state;
	int                      result_code;

    /********************* Fields Not Memzeroed **********************
	* 
	* Empirically, some of the following fields *still* require memzero
	* initialization. Please test with a memset(qtr, 0xff, sizeof(*qtr))
	* right after allocation before you initialize before moving them
	* into the uninitialized section.
	*
	* NB: Read Only or Single threaded
	*/
	struct ai_obj            bkey;
	udf_call                 call;     // Record UDF Details
	as_aggr_call             agg_call; // Stream UDF Details 
	as_sindex_qctx           qctx;     // Secondary Index details
	as_partition_reservation * rsv;
};
// **************************************************************************************************



/*
 * Query Request Type
 */
// **************************************************************************************************
typedef enum {
	QUERY_WORK_TYPE_NONE   = -1, // Request for I/O
	QUERY_WORK_TYPE_LOOKUP     =  0, // Request for I/O
	QUERY_WORK_TYPE_AGG    =  1, // Request for Aggregation
	QUERY_WORK_TYPE_UDF_BG =  2, // Request for running UDF on query result
} query_work_type;
// **************************************************************************************************


/*
 * Query Request 
 */
// **************************************************************************************************
typedef struct query_work_s {
	query_work_type        type;
	as_query_transaction * qtr;
	cf_ll                * recl;
	uint64_t               queued_time_ns;
} query_work;
// **************************************************************************************************


/*
 * Job Monitoring
 */
// **************************************************************************************************
typedef struct query_jobstat_s {
	int               index;
	as_mon_jobstat ** jobstat;
	int               max_size;
} query_jobstat;
// **************************************************************************************************

/*
 * Skey list
 */
// **************************************************************************************************
typedef struct qtr_skey_s {
	as_query_transaction * qtr;
	as_sindex_key        * skey;
} qtr_skey;
// **************************************************************************************************


/*
 * Query Engine Global
 */
// **************************************************************************************************
static int              g_current_queries_count = 0;
static pthread_rwlock_t g_query_lock
						= PTHREAD_RWLOCK_WRITER_NONRECURSIVE_INITIALIZER_NP;
static rchash         * g_query_job_hash = NULL;
// Buf Builder Pool
static cf_queue       * g_query_response_bb_pool  = 0;
static cf_queue       * g_query_qwork_pool         = 0;
pthread_mutex_t         g_query_pool_mutex = PTHREAD_MUTEX_INITIALIZER;
as_query_transaction  * g_query_pool_head = NULL;
size_t                  g_query_pool_count = 0;
//
// GENERATOR
static pthread_t        g_query_threads[AS_QUERY_MAX_THREADS];
static pthread_attr_t   g_query_th_attr;
static cf_queue       * g_query_short_queue     = 0;
static cf_queue       * g_query_long_queue      = 0;
static cf_atomic32      g_query_threadcnt       = 0;
static cf_atomic32      g_query_short_running   = 0;
static cf_atomic32      g_query_long_running    = 0;

// I/O & AGGREGATOR
static pthread_t       g_query_worker_threads[AS_QUERY_MAX_WORKER_THREADS];
static pthread_attr_t  g_query_worker_th_attr;
static cf_queue     *  g_query_work_queue    = 0;
static cf_atomic32     g_query_worker_threadcnt = 0;
// **************************************************************************************************

/*
 * Extern Functions
 */
// **************************************************************************************************

extern cf_vector * as_sindex_binlist_from_msg(as_namespace *ns, as_msg *msgp, int * numbins);

// **************************************************************************************************

/*
 * Forward Declaration
 */
// **************************************************************************************************

static void qtr_finish_work(as_query_transaction *qtr, cf_atomic32 *stat, char *fname, int lineno, bool release);

// **************************************************************************************************

/*
 * Histograms
 */
// **************************************************************************************************
histogram * query_txn_q_wait_hist;               // Histogram to track time spend in trasaction queue. Transaction
												 // queue backing, it is busy. Check if query in transaction is 
												 // true from query perspective.
histogram * query_query_q_wait_hist;             // Histogram to track time spend waiting in queue for query thread.
												 // Query queue backing up. Try increasing query thread in case CPU is
												 // not fully utilized or if system is not IO bound
histogram * query_prepare_batch_hist;            // Histogram to track time spend while preparing batches. Secondary index
												 // slow. Check batch is too big 
histogram * query_batch_io_q_wait_hist;          // Histogram to track time spend waiting in queue for worker thread. 
histogram * query_batch_io_hist;                 // Histogram to track time spend doing I/O per batch. This includes
												 // priority based sleep after n units of work. 
												 // For above two Query worker thread busy if not IO bound then try bumping
												 // up the priority. Query thread may be yielding too much.
histogram * query_net_io_hist;                   // Histogram to track time spend sending results to client. Network problem!!
												 // or client too slow

#define QUERY_HIST_INSERT_DATA_POINT(type, start_time_ns)              \
do {                                                                   \
	if (g_config.query_enable_histogram && start_time_ns != 0) {       \
		if (type) {                                                    \
			histogram_insert_data_point(type, start_time_ns);          \
		}                                                              \
	}                                                                  \
} while(0);

#define QUERY_HIST_INSERT_RAW(type, time_ns)                      \
do {                                                                   \
	if (g_config.query_enable_histogram && time_ns != 0) {             \
		if (type) {                                                    \
			histogram_insert_raw(type, time_ns);                       \
		}                                                              \
	}                                                                  \
} while(0);

// **************************************************************************************************


/*
 * Query Locks
 */
// **************************************************************************************************
static void
qtr_lock(as_query_transaction *qtr) {
	if (qtr) { 
		pthread_mutex_lock(&qtr->slock);
	}
}
static void
qtr_unlock(as_query_transaction *qtr) {
	if (qtr) { 
		pthread_mutex_unlock(&qtr->slock);
	}
}
// **************************************************************************************************


/*
 * Query Transaction Pool
 */
// **************************************************************************************************
static as_query_transaction *
qtr_alloc()
{
	pthread_mutex_lock(&g_query_pool_mutex);

	as_query_transaction * qtr;

	if (!g_query_pool_head) {
		qtr = cf_rc_alloc(sizeof(as_query_transaction));
	} else {
		qtr = g_query_pool_head;
		g_query_pool_head = * (as_query_transaction **) qtr;
		--g_query_pool_count;
		cf_rc_reserve(qtr);
	}

	pthread_mutex_unlock(&g_query_pool_mutex);
	return qtr;
}

static void
qtr_free(as_query_transaction * qtr)
{
	pthread_mutex_lock(&g_query_pool_mutex);

	if (g_query_pool_count >= AS_QUERY_MAX_QTR_POOL) {
		cf_rc_free(qtr);
	}
	else {
		// Use the initial location as a next pointer.
		* (as_query_transaction **) qtr = g_query_pool_head;
		g_query_pool_head = qtr;
		++g_query_pool_count;
	}

	pthread_mutex_unlock(&g_query_pool_mutex);
}
// **************************************************************************************************


/* 
 * Bufbuilder buffer pool
 */
// **************************************************************************************************
static int
bb_poolrelease(cf_buf_builder *bb_r)
{
	int ret = AS_QUERY_OK;
	if ((cf_queue_sz(g_query_response_bb_pool) > g_config.query_bufpool_size)
			|| g_config.query_buf_size != cf_buf_builder_size(bb_r)) {
		cf_detail(AS_QUERY, "Freed Buffer of Size %d with", bb_r->alloc_sz + sizeof(as_msg));
		cf_buf_builder_free(bb_r);
	} else {
		cf_detail(AS_QUERY, "Pushed %p %d %d ", bb_r, g_config.query_buf_size, cf_buf_builder_size(bb_r));
		if (cf_queue_push(g_query_response_bb_pool, &bb_r) != CF_QUEUE_OK) {
			cf_crash(AS_QUERY, "Failed to push into bb pool queue !!");
		}
	}
	return ret;
}

static cf_buf_builder *
bb_poolrequest()
{
	cf_buf_builder *bb_r;
	int rv = cf_queue_pop(g_query_response_bb_pool, &bb_r, CF_QUEUE_NOWAIT);
	if (rv == CF_QUEUE_EMPTY) {
		bb_r = cf_buf_builder_create_size(g_config.query_buf_size);
		if (!bb_r) {
			cf_crash(AS_QUERY, "Allocation Error in Buf builder Pool !!");
		}
	} else if (rv == CF_QUEUE_OK) {
		bb_r->used_sz = 0;
		cf_detail(AS_QUERY, "Popped %p", bb_r);
	} else {
		cf_warning(AS_QUERY, "Failed to find response buffer in the pool%d", rv);
		return NULL;
	}
	return bb_r;
};
// **************************************************************************************************

/*
 * Query Request Pool
 */
// **************************************************************************************************
static int
qwork_poolrelease(query_work *qwork)
{
	if (!qwork) return AS_QUERY_OK;
	qwork->qtr   = 0;
	qwork->type  = QUERY_WORK_TYPE_NONE;

	int ret = AS_QUERY_OK;
	if (cf_queue_sz(g_query_qwork_pool) < AS_QUERY_MAX_QREQ) {
		cf_detail(AS_QUERY, "Pushed qwork %p", qwork);
		if (cf_queue_push(g_query_qwork_pool, &qwork) != CF_QUEUE_OK) {
			cf_crash(AS_QUERY, "Failed to push into query work object pool Queue !!");
		}
	} else {
		cf_detail(AS_QUERY, "Freed qwork %p", qwork);
		cf_free(qwork);
	}
	if (ret != CF_QUEUE_OK) ret = AS_QUERY_ERR;
	return ret;
}

static query_work *
qwork_poolrequest()
{
	query_work *qwork = NULL;
	int rv = cf_queue_pop(g_query_qwork_pool, &qwork, CF_QUEUE_NOWAIT);
	if (rv == CF_QUEUE_EMPTY) {
		qwork = cf_malloc(sizeof(query_work));
		if (!qwork) {
			cf_crash(AS_QUERY, "Allocation Error in Query Work Object Pool !!");
		}
		memset(qwork, 0, sizeof(query_work));
	} else if (rv != CF_QUEUE_OK) {
		cf_warning(AS_QUERY, "Failed to find query work in the pool");
		return NULL;
	}
	qwork->qtr   = 0;
	qwork->type  = QUERY_WORK_TYPE_NONE;
	return qwork;
};
// **************************************************************************************************


/*
 * Query State set/get function
 */
// **************************************************************************************************
static void
qtr_set_running(as_query_transaction *qtr) {
	qtr_lock(qtr);
	if (qtr->state == AS_QTR_STATE_INIT) {
		qtr->state       = AS_QTR_STATE_RUNNING;
	} else {
		cf_crash(AS_QUERY, "Invalid Query state %d while moving to running state ...", qtr->state);
	}
	qtr_unlock(qtr);
}

/*
 * Query in non init state (picked up by generator) means it is 
 * running. Could be RUNNING/ABORT/FAIL/DONE
 */
static bool
qtr_started(as_query_transaction *qtr) {
	qtr_lock(qtr);
	bool started = false;
	if (qtr->state != AS_QTR_STATE_INIT) {
		started = true;
	}
	qtr_unlock(qtr);
	return started;
}

static void
qtr_set_abort(as_query_transaction *qtr, int result_code, char *fname, int lineno)
{
	qtr_lock(qtr);
	if (qtr->state == AS_QTR_STATE_RUNNING) {
		cf_debug(AS_QUERY, "Query %p Aborted at %s:%d", qtr, fname, lineno);
		qtr->state       = AS_QTR_STATE_ABORT;
		qtr->result_code = result_code;
	}
	qtr_unlock(qtr);
}

static void
qtr_set_err(as_query_transaction *qtr, int result_code, char *fname, int lineno)
{
	qtr_lock(qtr);
	if (qtr->state == AS_QTR_STATE_RUNNING) {
		cf_debug(AS_QUERY, "Query %p Error at %s:%d", qtr, fname, lineno);
		qtr->state       = AS_QTR_STATE_ERR;
		qtr->result_code = result_code;
	}
	qtr_unlock(qtr);
}

static void
qtr_set_done(as_query_transaction *qtr, int result_code, char *fname, int lineno)
{
	qtr_lock(qtr);
	if (qtr->state == AS_QTR_STATE_RUNNING) {
		cf_debug(AS_QUERY, "Query %p Done at %s:%d", qtr, fname, lineno);
		qtr->state       = AS_QTR_STATE_DONE;
		qtr->result_code = result_code;
	}
	qtr_unlock(qtr);
}

static bool
qtr_failed(as_query_transaction *qtr) 
{
	qtr_lock(qtr);
	bool abort = false;
	if ((qtr->state == AS_QTR_STATE_ABORT) 
		 || (qtr->state == AS_QTR_STATE_ERR)) {
		abort = true;
	}
	qtr_unlock(qtr);
	return abort;
}

static bool
qtr_is_abort(as_query_transaction *qtr)
{
	qtr_lock(qtr);
	bool abort = false;
	if (qtr->state == AS_QTR_STATE_ABORT) {
		abort = true;
	}
	qtr_unlock(qtr);
	return abort;
}


static bool
qtr_finished(as_query_transaction *qtr)
{
	qtr_lock(qtr);
	bool finished = false;
	if ((qtr->state == AS_QTR_STATE_DONE)
		|| (qtr->state == AS_QTR_STATE_ERR)
		|| (qtr->state == AS_QTR_STATE_ABORT)) {
		finished = true;
	}
	qtr_unlock(qtr);
	return finished;
}

static void
query_check_timeout(as_query_transaction *qtr)
{
	if ((qtr)                        
		&& (qtr->end_time != 0)    
		&& (cf_getns() > qtr->end_time)) { 
		cf_debug(AS_QUERY, "Query Timed-out %lu %lu", cf_getns(), qtr->end_time); 
		qtr_set_err(qtr, AS_PROTO_RESULT_FAIL_QUERY_TIMEOUT, __FILE__, __LINE__); 
	}
}
// **************************************************************************************************


/*
 * Query Destructor Function
 */
// **************************************************************************************************
static void
query_release_prereserved_partitions(as_query_transaction * qtr)
{
	if (!qtr) {
		cf_warning(AS_QUERY, "qtr is NULL");
		return;
	}
	if (qtr->qctx.partitions_pre_reserved) {
		for (int i=0; i<AS_PARTITIONS; i++) {
			if (qtr->qctx.can_partition_query[i]) {
				as_partition_release(&qtr->rsv[i]);
				cf_atomic_int_decr(&g_config.dup_tree_count);
			}
		}
		if (qtr->rsv) {
			cf_free(qtr->rsv);
		}
	}
}

/*
 * NB: These stats come into picture only if query really started 
 * running. If it fails before even running it is accounted in
 * fail
 */
static inline void
query_update_stats(as_query_transaction *qtr)
{
	uint64_t rows = cf_atomic64_get(qtr->n_result_records);

	switch (qtr->job_type) {
		case QUERY_TYPE_LOOKUP:
			if (qtr->state == AS_QTR_STATE_ABORT) {
				cf_atomic64_incr(&g_config.n_lookup_abort);
			} else if (qtr->state == AS_QTR_STATE_ERR) {
				cf_atomic64_incr(&(qtr->si->stats.lookup_errs)); 
				cf_atomic64_incr(&g_config.n_lookup_errs); 
			}
			if (!qtr_failed(qtr))
				cf_atomic64_incr(&g_config.n_lookup_success);
			cf_atomic64_incr(&qtr->si->stats.n_lookup);
			cf_atomic64_add(&qtr->si->stats.lookup_response_size, qtr->net_io_bytes);
			cf_atomic64_add(&qtr->si->stats.lookup_num_records, rows);
			cf_atomic64_add(&g_config.lookup_response_size, qtr->net_io_bytes);
			cf_atomic64_add(&g_config.lookup_num_records, rows);
			break;
		
		case QUERY_TYPE_AGGR:
			if (qtr->state == AS_QTR_STATE_ABORT) {
				cf_atomic64_incr(&g_config.n_agg_abort);
			} else if (qtr->state == AS_QTR_STATE_ERR) {
				cf_atomic64_incr(&(qtr->si->stats.agg_errs));
				cf_atomic64_incr(&g_config.n_agg_errs);
			}
			if (!qtr_failed(qtr))
				cf_atomic64_incr(&g_config.n_agg_success);
			cf_atomic64_incr(&qtr->si->stats.n_aggregation);
			cf_atomic64_add(&qtr->si->stats.agg_response_size, qtr->net_io_bytes);
			cf_atomic64_add(&qtr->si->stats.agg_num_records, rows);
			cf_atomic64_add(&g_config.agg_response_size, qtr->net_io_bytes);
			cf_atomic64_add(&g_config.agg_num_records, rows);
			break;

		case QUERY_TYPE_UDF_BG:
			break;
		
		default:
			cf_crash(AS_QUERY, "Unknown Query Type !!");
			break;
	}

	cf_hist_track_insert_data_point(g_config.q_hist, qtr->start_time);
	SINDEX_HIST_INSERT_DATA_POINT(qtr->si, query_hist, qtr->start_time);

	if (qtr->querying_ai_time_ns) {
		QUERY_HIST_INSERT_RAW(query_prepare_batch_hist, qtr->querying_ai_time_ns);
	}

	if (qtr->n_digests) {
		SINDEX_HIST_INSERT_RAW(qtr->si, query_rcnt_hist, qtr->n_digests);
		if (rows) {
			cf_hist_track_insert_raw(g_config.q_rcnt_hist, rows);
			SINDEX_HIST_INSERT_RAW(qtr->si, query_diff_hist, qtr->n_digests - rows);
		}
	}	



	uint64_t query_stop_time = cf_getns();
	uint64_t elapsed_us = (query_stop_time - qtr->start_time) / 1000;
	cf_detail(AS_QUERY,
			"Total time elapsed %"PRIu64" us, %d of %d read operations avg latency %"PRIu64" us",
			elapsed_us, rows, qtr->n_digests, rows > 0 ? elapsed_us / rows : 0);
}

static void
query_run_teardown(as_query_transaction *qtr)
{
	query_update_stats(qtr);

	if (qtr->n_udf_tr_queued != 0) {
		cf_warning(AS_QUERY, "QUEUED UDF not equal to zero when query transaction is done");
	}

	if (qtr->qctx.recl) {
		cf_ll_reduce(qtr->qctx.recl, true /*forward*/, as_index_keys_ll_reduce_fn, NULL);
		cf_free(qtr->qctx.recl);
		qtr->qctx.recl = NULL;
	}

	if (qtr->short_running) {
		cf_atomic32_decr(&g_query_short_running);
	} else {
		cf_atomic32_decr(&g_query_long_running);
	}

	// Release all the partitions
	query_release_prereserved_partitions(qtr);


	if (qtr->bb_r) {
		bb_poolrelease(qtr->bb_r);
		qtr->bb_r = NULL;
	}

	pthread_mutex_destroy(&qtr->buf_mutex);
}

static void
query_teardown(as_query_transaction *qtr)
{
	if (qtr->srange)      as_sindex_range_free(&qtr->srange);
	if (qtr->si)          AS_SINDEX_RELEASE(qtr->si);
	if (qtr->binlist)     cf_vector_destroy(qtr->binlist);
	if (qtr->setname)     cf_free(qtr->setname);
	if (qtr->msgp)        cf_free(qtr->msgp);
	pthread_mutex_destroy(&qtr->slock);
}

static void
query_release_fd(as_query_transaction *qtr)
{
	if (qtr && qtr->fd_h) {
		qtr->fd_h->fh_info &= ~FH_INFO_DONOT_REAP;
<<<<<<< HEAD
		qtr->fd_h->last_used = cf_getms();
		AS_RELEASE_FILE_HANDLE(qtr->fd_h);
=======
		as_end_of_transaction(qtr->fd_h, qtr_is_abort(qtr));
>>>>>>> 2b0ba3bd
		qtr->fd_h = NULL;
	}
}

static void
query_transaction_done(as_query_transaction *qtr)
{

#if defined(USE_SYSTEMTAP)
	uint64_t nodeid = g_config.self_node;
#endif

	if (!qtr)
		return;

	ASD_QUERY_TRANS_DONE(nodeid, qtr->trid, (void *) qtr);


	if (qtr_started(qtr)) { 
		query_run_teardown(qtr);
	}


	query_release_fd(qtr);
	query_teardown(qtr);


	ASD_QUERY_QTR_FREE(nodeid, qtr->trid, (void *) qtr);

	qtr_free(qtr);
}
// **************************************************************************************************


/*
 * Query Transaction Ref Counts
 */
// **************************************************************************************************
int
qtr_release(as_query_transaction *qtr, char *fname, int lineno)
{
	if (qtr) {
		int val = cf_rc_release(qtr);
		if (val == 0) { 
			cf_detail(AS_QUERY, "Released qtr [%s:%d] %p %d ", fname, lineno, qtr, val);
			query_transaction_done(qtr);
		}
		cf_detail(AS_QUERY, "Released qtr [%s:%d] %p %d ", fname, lineno, qtr, val);
	}
	return AS_QUERY_OK;
}

static int
qtr_reserve(as_query_transaction *qtr, char *fname, int lineno)
{
	if (!qtr) {
		return AS_QUERY_ERR;
	}
	int val = cf_rc_reserve(qtr);
	cf_detail(AS_QUERY, "Reserved qtr [%s:%d] %p %d ", fname, lineno, qtr, val);
	return AS_QUERY_OK;
}
// **************************************************************************************************


/*
 * Async Network IO Entry Point
 */
// **************************************************************************************************
/* Call back function to determine if the IO should go ahead or not.
 * Purpose
 * 1. If our sequence number does not match requeue
 * 2. If query aborted fail IO. 
 * 3. In all other cases let the IO go through. That would mean
 *    if IO is queued it will be done before the fin with error 
 *    result_code is sent !!
 */ 
int
query_netio_start_cb(void *udata, int seq) 
{
	as_netio *io               = (as_netio *)udata;
	as_query_transaction *qtr  = (as_query_transaction *)io->data;
	cf_detail(AS_QUERY, "Netio Started_CB %d %d %d %d ", io->offset, io->seq, qtr->netio_pop_seq, qtr->state);

	// It is needed to send all the packets in sequence
	// A packet can be requeued after being half sent.
	if (seq > cf_atomic32_get(qtr->netio_pop_seq)) {
		return AS_NETIO_CONTINUE;
	}
	
	if (qtr_is_abort(qtr)) {
		return AS_QUERY_ERR;
	}

	return AS_NETIO_OK;
}

/*
 * The function after the IO on the network has been done.
 * 1. If OK was done successfully bump up the sequence number and 
 *    fix stats
 * 2. Release the qtr if something fails ... which would trigger 
 *    fin packet send and eventually free up qtr
 * Abort it set if something goes wrong
 */ 
int
query_netio_finish_cb(void *data, int retcode)
{
	as_netio *io               = (as_netio *)data;
    cf_detail(AS_QUERY, "Query Finish Callback io seq %d with retCode %d", io->seq, retcode);
	as_query_transaction *qtr  = (as_query_transaction *)io->data;
	if (qtr && (retcode != AS_NETIO_CONTINUE)) {
		// If send success make stat is updated
		if (retcode == AS_NETIO_OK) {
			cf_atomic64_add(&qtr->net_io_bytes, io->bb_r->used_sz + 8);
		} else {
			qtr_set_abort(qtr, AS_PROTO_RESULT_FAIL_QUERY_NETIO_ERR, __FILE__, __LINE__);
		}
		QUERY_HIST_INSERT_DATA_POINT(query_net_io_hist, io->start_time);	

		// Undo the increment from query_netio(). Cannot reach zero here: the
		// increment owned by the transaction will only be undone after all netio
		// is complete.
		cf_rc_release(io->fd_h);
		io->fd_h = NULL;
		bb_poolrelease(io->bb_r);

		cf_atomic32_incr(&qtr->netio_pop_seq);

		qtr_finish_work(qtr, &qtr->n_io_outstanding, __FILE__, __LINE__, true);
	}
	return retcode;
}

#define MAX_OUTSTANDING_IO_REQ 2
static int
query_netio_wait(as_query_transaction *qtr)
{
	return (cf_atomic32_get(qtr->n_io_outstanding) > MAX_OUTSTANDING_IO_REQ) ? AS_QUERY_ERR : AS_QUERY_OK;
} 

// Returns AS_NETIO_OK always 
static int 
query_netio(as_query_transaction *qtr) 
{
#if defined(USE_SYSTEMTAP)
	uint64_t nodeid = g_config.self_node;
#endif

	ASD_QUERY_NETIO_STARTING(nodeid, qtr->trid);

	as_netio        io;

	io.finish_cb = query_netio_finish_cb;
	io.start_cb  = query_netio_start_cb;

	qtr_reserve(qtr, __FILE__, __LINE__);
	io.data        = qtr;

	io.bb_r        = qtr->bb_r;
	qtr->bb_r      = NULL;

	cf_rc_reserve(qtr->fd_h);
	io.fd_h        = qtr->fd_h;

	io.offset      = 0;

	cf_atomic32_incr(&qtr->n_io_outstanding);
	io.seq         = cf_atomic32_incr(&qtr->netio_push_seq);
	io.start_time  = cf_getns();

	int ret        = as_netio_send(&io, NULL, qtr->blocking);
	qtr->bb_r      = bb_poolrequest();
   	cf_buf_builder_reserve(&qtr->bb_r, 8, NULL);

	ASD_QUERY_NETIO_FINISHED(nodeid, qtr->trid);

	return ret;
}
// **************************************************************************************************


/*
 * Query Reservation Abstraction
 */
// **************************************************************************************************
<<<<<<< HEAD
as_partition_reservation *
query_reserve_qnode(as_namespace * ns, as_query_transaction * qtr, as_partition_id  pid, as_partition_reservation * rsv)
{
	// qtr could be preserved in some cases (when its enabled in the config)
	// If that is the case, just return the reservation ptr from the cached values
	if (qtr->qctx.qnodes_pre_reserved) {
		if (!qtr->qctx.is_partition_qnode[pid]) {
			cf_debug(AS_QUERY, "Getting digest in rec list which do not belong to qnode.");
=======
// Returns NULL if partition with is 'pid' is not query-able Else 
//      if all the partitions are reserved upfront returns the rsv used for reserving the partition
//      else reserves the partition and returns rsv
as_partition_reservation *
as_query_reserve_partition(as_namespace * ns, as_query_transaction * qtr, as_partition_id  pid, as_partition_reservation * rsv)
{
	if (qtr->qctx.partitions_pre_reserved) {
		if (!qtr->qctx.can_partition_query[pid]) {
			cf_debug(AS_QUERY, "Getting digest in rec list which do not belong to query-able partition.");
>>>>>>> 2b0ba3bd
			return NULL;
		}
		return &qtr->rsv[pid];
	}
<<<<<<< HEAD

	// If its not preserved, reserve it and return 
	if (!rsv) {
		cf_warning(AS_QUERY, "rsv is null while reserving qnode.");
		return NULL;
	}
	AS_PARTITION_RESERVATION_INITP(rsv);
	if (0 != as_partition_reserve_qnode(ns, pid, rsv)) {
		return NULL;
=======
	else {
		// Works for scan aggregation
		if (!rsv) {
			cf_warning(AS_QUERY, "rsv is null while reserving partition.");
			return NULL;
		}
		AS_PARTITION_RESERVATION_INITP(rsv);
		if (0 != as_partition_reserve_query(ns, pid, rsv)) {
			return NULL;
		}
		cf_atomic_int_incr(&g_config.dup_tree_count);
>>>>>>> 2b0ba3bd
	}
	cf_atomic_int_incr(&g_config.dup_tree_count);
	return rsv;
}

void
<<<<<<< HEAD
query_release_qnode(as_query_transaction * qtr, as_partition_reservation * rsv)
=======
as_query_release_partition(as_query_transaction * qtr, as_partition_reservation * rsv)
>>>>>>> 2b0ba3bd
{
	if (!qtr->qctx.partitions_pre_reserved) {
		as_partition_release(rsv);
		cf_atomic_int_decr(&g_config.dup_tree_count);
	}
}

// Pre reserves query-able partitions
void
as_query_pre_reserve_partitions(as_query_transaction * qtr)
{
	if (!qtr) {
		cf_warning(AS_QUERY, "qtr is NULL");
		return;	
	}
	if (qtr->qctx.partitions_pre_reserved) {
		qtr->rsv = cf_malloc(sizeof(as_partition_reservation) * AS_PARTITIONS);
		if (!qtr->rsv) {
			cf_crash(AS_QUERY, "Allocation Error in Query Prereserve !!");
		}
		as_partition_prereserve_query(qtr->ns, qtr->qctx.can_partition_query, qtr->rsv);
	} else {
		qtr->rsv = NULL;
	}
}

// **************************************************************************************************


/*
 * Query tracking 
 */
// **************************************************************************************************
// Put qtr in a global hash
static int
hash_put_qtr(as_query_transaction * qtr)
{
	if (!qtr->track) {
		return AS_QUERY_CONTINUE;
	}

	int rc = rchash_put_unique(g_query_job_hash, &qtr->trid, sizeof(qtr->trid), qtr);
	if (rc) {
		cf_warning(AS_SINDEX, "QTR Put in hash failed with error %d", rc);
	} 

	return rc;
}

// Get Qtr from global hash
static int
hash_get_qtr(uint64_t trid, as_query_transaction ** qtr)
{
	int rv = rchash_get(g_query_job_hash, &trid, sizeof(trid), (void **) qtr);
	if (RCHASH_OK != rv) {
		cf_info(AS_SCAN, "Query job with transaction id [%"PRIu64"] does not exist", trid );
	}
	return rv;
}

// Delete Qtr from global hash
static int
hash_delete_qtr(as_query_transaction *qtr)
{
	if (!qtr->track) {
		return AS_QUERY_CONTINUE;
	}

	int rv = rchash_delete(g_query_job_hash, &qtr->trid, sizeof(qtr->trid));
	if (RCHASH_OK != rv) {
		cf_warning(AS_SINDEX, "Failed to delete qtr from query hash.");
	}
	return rv;
}
// If any query run from more than g_config.query_untracked_time_ms
// 		we are going to track it
// else no.
int
hash_track_qtr(as_query_transaction *qtr) 
{
	if (!qtr->track) {
		if ((cf_getns() - qtr->start_time) > (g_config.query_untracked_time_ms * 1000000)) {
			qtr->track = true;
			qtr_reserve(qtr, __FILE__, __LINE__);
			int ret = hash_put_qtr(qtr);
			if (ret != 0 && ret != AS_QUERY_CONTINUE) {
				// track should be disabled otherwise at the 
				// qtr cleanup stage some other qtr with the same 
				// trid can get cleaned up.
				qtr->track     = false;
				qtr_release(qtr, __FILE__, __LINE__);
				return AS_QUERY_ERR;
			}
		}
	}
	return AS_QUERY_OK;
}
// **************************************************************************************************








/*
 * Query Request IO functions
 */
// **************************************************************************************************
/*
 * Function query_add_response
 *
 * Returns -
 *		AS_QUERY_OK  - On success.
 *		AS_QUERY_ERR - On failure.
 *
 * Notes -
 *	Basic query call back function. Fills up the client response buffer;
 *	sends out buffer and then
 *	reinitializes the buf for the next set of requests,
 *	In case buffer is full Bail out quick if unable to send response back to client
 *
 *	On success, qtr->n_result_records is incremented by 1.
 *
 * Synchronization -
 * 		Takes a lock over qtr->buf
 */
static int
query_add_response(void *void_qtr, as_index_ref *r_ref, as_storage_rd *rd)
{
	as_record *r = r_ref->r;
	as_query_transaction *qtr = (as_query_transaction *)void_qtr;
	size_t msg_sz = as_msg_response_msgsize(r, rd, false, NULL, false,
			qtr->binlist);
	int ret = 0;

	pthread_mutex_lock(&qtr->buf_mutex);
	cf_buf_builder *bb_r = qtr->bb_r;
	if (bb_r == NULL) {
		// Assert that query is aborted if bb_r is found to be null
		pthread_mutex_unlock(&qtr->buf_mutex);
		return AS_QUERY_ERR;
	}
	
	if (msg_sz > (bb_r->alloc_sz - bb_r->used_sz) && bb_r->used_sz != 0) {
		query_netio(qtr);
	}

	ret = as_msg_make_response_bufbuilder(r, rd, &qtr->bb_r, false,
			NULL, true, true, true, qtr->binlist);
	if (ret != 0) {
		cf_warning(AS_QUERY, "Weird there is space but still the packing failed "
				"available = %d msg size = %d",
				bb_r->alloc_sz - bb_r->used_sz, msg_sz);
	}
	cf_atomic64_incr(&qtr->n_result_records);
	pthread_mutex_unlock(&qtr->buf_mutex);
	return ret;
}


static int
query_add_fin(as_query_transaction *qtr)
{

#if defined(USE_SYSTEMTAP)
	uint64_t nodeid = g_config.self_node;
#endif
	cf_detail(AS_QUERY, "Adding fin %p", qtr);
	uint8_t *b;
	// in case of aborted query, the bb_r is already released
	if (qtr->bb_r == NULL) {
		// Assert that query is aborted if bb_r is found to be null
		return AS_QUERY_ERR;
	}
	cf_buf_builder_reserve(&qtr->bb_r, sizeof(as_msg), &b);

	ASD_QUERY_ADDFIN(nodeid, qtr->trid);
	// set up the header
	uint8_t *buf      = b;
	as_msg *msgp      = (as_msg *) buf;
	msgp->header_sz   = sizeof(as_msg);
	msgp->info1       = 0;
	msgp->info2       = 0;
	msgp->info3       = AS_MSG_INFO3_LAST;
	msgp->unused      = 0;
	msgp->result_code = qtr->result_code;
	msgp->generation  = 0;
	msgp->record_ttl  = 0;
	msgp->n_fields    = 0;
	msgp->n_ops       = 0;
	msgp->transaction_ttl = 0;
	as_msg_swap_header(msgp);
	return AS_QUERY_OK;
}

static int
query_send_fin(as_query_transaction *qtr) {
	// Send out the final data back
	if (qtr->fd_h) {
		query_add_fin(qtr);
		query_netio(qtr);
	}
	return AS_QUERY_OK;
}

static void
query_send_bg_udf_response(as_transaction *tr)
{
	cf_detail(AS_QUERY, "Send Fin for Background UDF");
	as_msg_send_fin(tr->proto_fd_h->fd, AS_PROTO_RESULT_OK);
	tr->proto_fd_h->last_used = cf_getms();
	AS_RELEASE_FILE_HANDLE(tr->proto_fd_h);
	tr->proto_fd_h = NULL;
}

static bool
query_match_integer_fromval(as_query_transaction * qtr, as_val *v, as_sindex_key *skey)
{
	as_sindex_bin_data *start = &qtr->srange->start;
	as_sindex_bin_data *end   = &qtr->srange->end;

	if ((AS_PARTICLE_TYPE_INTEGER != as_sindex_pktype(qtr->si->imd))
			|| (AS_PARTICLE_TYPE_INTEGER != start->type)
			|| (AS_PARTICLE_TYPE_INTEGER != end->type)) {
		cf_debug(AS_QUERY, "query_record_matches: Type mismatch %d!=%d!=%d!=%d  binname=%s index=%s",
				AS_PARTICLE_TYPE_INTEGER, start->type, end->type, as_sindex_pktype(qtr->si->imd),
				qtr->si->imd->bnames[0], qtr->si->imd->iname);
		return false;
	}
	as_integer * i = as_integer_fromval(v);
	int64_t value  = as_integer_get(i);
	if (skey->key.int_key != value) {
		cf_debug(AS_QUERY, "query_record_matches: sindex key does " 
			"not matches bin value in record. skey %ld bin value %ld", skey->key.int_key, value);
		return false;
	}

	return true;
}

static bool
query_match_string_fromval(as_query_transaction * qtr, as_val *v, as_sindex_key *skey)
{
	as_sindex_bin_data *start = &qtr->srange->start;
	as_sindex_bin_data *end   = &qtr->srange->end;

	if ((AS_PARTICLE_TYPE_STRING != as_sindex_pktype(qtr->si->imd))
			|| (AS_PARTICLE_TYPE_STRING != start->type)
			|| (AS_PARTICLE_TYPE_STRING != end->type)) {
		cf_debug(AS_QUERY, "query_record_matches: Type mismatch %d!=%d!=%d!=%d  binname=%s index=%s",
				AS_PARTICLE_TYPE_STRING, start->type, end->type, as_sindex_pktype(qtr->si->imd),
				qtr->si->imd->bnames[0], qtr->si->imd->iname);
		return false;
	}

	char * str_val = as_string_get(as_string_fromval(v));
	cf_digest str_digest;
	cf_digest_compute(str_val, strlen(str_val), &str_digest);

	if (memcmp(&str_digest, &skey->key.str_key, AS_DIGEST_KEY_SZ)) {
		cf_debug(AS_QUERY, "query_record_matches: sindex key does not matches bin value in record."
				" skey %"PRIu64" value in bin %"PRIu64"", skey->key.str_key, str_digest);
		return false;
	}
	return true;
}

// If the value matches foreach should stop iterating the 
bool 
query_match_mapkeys_foreach(const as_val * key, const as_val * val, void * udata)
{
	qtr_skey * q_s = (qtr_skey *)udata;
	if (key->type == AS_STRING) {
		// If matches return false
		return !query_match_string_fromval(q_s->qtr, (as_val *)key, q_s->skey);
	}
	else if (key->type == AS_INTEGER) {
		// If matches return false
		return !query_match_integer_fromval(q_s->qtr,(as_val *) key, q_s->skey);
	}
	return true;
}

static bool
query_match_mapvalues_foreach(const as_val * key, const as_val * val, void * udata)
{
	qtr_skey * q_s = (qtr_skey *)udata;
	if (val->type == AS_STRING) {
		// If matches return false
		return !query_match_string_fromval(q_s->qtr, (as_val *)val, q_s->skey);
	}
	else if (val->type == AS_INTEGER) {
		// If matches return false
		return !query_match_integer_fromval(q_s->qtr, (as_val *)val, q_s->skey);
	}
	return true;

}

static bool
query_match_listele_foreach(as_val * val, void * udata)
{
	qtr_skey * q_s = (qtr_skey *)udata;
	if (val->type == AS_STRING) {
		// If matches return false
		return !query_match_string_fromval(q_s->qtr, val, q_s->skey);
	}
	else if (val->type == AS_INTEGER) {
		// If matches return false
		return !query_match_integer_fromval(q_s->qtr, val, q_s->skey);
	}
	return true;
}
/*
 * Validate record based on its content and query make sure it indeed should
 * be selected. Secondary index does lazy delete for the entries for the record
 * for which data is on ssd. See sindex design doc for details. Hence it is
 * possible that it returns digest for which record may have changed. Do the
 * validation before returning the row.
 */
static bool
query_record_matches(as_query_transaction *qtr, as_storage_rd *rd, as_sindex_key * skey)
{
	// TODO: Add counters and make sure it is not a performance hit
	as_sindex_bin_data *start = &qtr->srange->start;
	as_sindex_bin_data *end   = &qtr->srange->end;

	//TODO: Make it more general to support sindex over multiple bins	
	as_bin * b = as_bin_get_by_id(rd, qtr->si->imd->binid[0]);

	if (!b) {
		cf_debug(AS_QUERY , "as_query_record_validation: "
				"Bin name %s not found ", qtr->si->imd->bnames[0]);
		// Possible bin may not be there anymore classic case of
		// bin delete.
		return false;
	}
	uint8_t type = as_bin_get_particle_type(b);

	// If the bin is of type cdt, we need to see if anyone of the value within cdt
	// matches the query.
	// This can be performance hit for big list and maps.
	as_val * res_val = NULL;
	as_val * val     = NULL;
	bool matches     = false;
	bool from_cdt    = false;
	switch (type) {
		case AS_PARTICLE_TYPE_INTEGER : {
			if ((type != as_sindex_pktype(qtr->si->imd))
			|| (type != start->type)
			|| (type != end->type)) {
				cf_debug(AS_QUERY, "query_record_matches: Type mismatch %d!=%d!=%d!=%d  binname=%s index=%s",
					type, start->type, end->type, as_sindex_pktype(qtr->si->imd),
					qtr->si->imd->bnames[0], qtr->si->imd->iname);
				matches = false;
				break;
			}

			int64_t   i = 0;
			as_bin_particle_to_mem(b, (uint8_t *) &i);
			if (skey->key.int_key != i) {
				cf_debug(AS_QUERY, "query_record_matches: sindex key does "
						"not matches bin value in record. bin value %ld skey value %ld", i, skey->key.int_key);
				matches = false;
				break;
			}
			matches = true;
			break;
		}
		case AS_PARTICLE_TYPE_STRING : {
			if ((type != as_sindex_pktype(qtr->si->imd))
			|| (type != start->type)
			|| (type != end->type)) {
				cf_debug(AS_QUERY, "query_record_matches: Type mismatch %d!=%d!=%d!=%d  binname=%s index=%s",
					type, start->type, end->type, as_sindex_pktype(qtr->si->imd),
					qtr->si->imd->bnames[0], qtr->si->imd->iname);
				matches = false;
				break;
			}

			uint32_t psz = as_bin_particle_mem_size(b);
			char buf[psz + 1];
			as_bin_particle_to_mem(b, (uint8_t *) buf);
			buf[psz]     = '\0';
			cf_digest bin_digest;
			cf_digest_compute( buf, psz, &bin_digest);
			if (memcmp(&skey->key.str_key, &bin_digest, AS_DIGEST_KEY_SZ)) {
				cf_debug(AS_QUERY, "query_record_matches: sindex key does not matches bin value in record."
				" skey %"PRIu64" value in bin %"PRIu64"", skey->key.str_key, bin_digest);
	
				matches = false;
				break;
			}
			matches = true;
			break;
		}
		case AS_PARTICLE_TYPE_GEOJSON : {
			if ((type != as_sindex_pktype(qtr->si->imd))
			|| (type != start->type)
			|| (type != end->type)) {
				cf_debug(AS_QUERY, "as_query_record_matches: Type mismatch %d!=%d!=%d!=%d  binname=%s index=%s",
					type, start->type, end->type, as_sindex_pktype(qtr->si->imd),
					qtr->si->imd->bnames[0], qtr->si->imd->iname);
				return false;
			}

			bool iswithin =
				! qtr->ns->geo2dsphere_within_strict ||
				as_bin_particle_geojson_match(b,
											  qtr->srange->cellid,
											  qtr->srange->region);

			// We either found a valid point or a false positive.
			if (iswithin)
				cf_atomic_int_incr(&g_config.geo_region_query_points);
			else
				cf_atomic_int_incr(&g_config.geo_region_query_falsepos);

			return iswithin;
		}
		case AS_PARTICLE_TYPE_MAP : {
			val     = as_val_frombin(b);
			res_val = as_sindex_extract_val_from_path(qtr->si->imd, val);	
			if (!res_val) {
				matches = false;
				break;
			}
			from_cdt = true;
			break;
		}
		case AS_PARTICLE_TYPE_LIST : {
			val     = as_val_frombin(b);
			res_val = as_sindex_extract_val_from_path(qtr->si->imd, val);	
			if (!res_val) {
				matches = false;
			}
			from_cdt = true;
			break;
		}
		default: {
			break;
		}
	}
	
	if (from_cdt) {
		if (res_val->type == AS_INTEGER) {
			// Defensive check.
			if (qtr->si->imd->itype == AS_SINDEX_ITYPE_DEFAULT) {
				matches = query_match_integer_fromval(qtr, res_val, skey);
			}
			else {
				matches = false;
			}
		}
		else if (res_val->type == AS_STRING) {
			// Defensive check.
			if (qtr->si->imd->itype == AS_SINDEX_ITYPE_DEFAULT) {
				matches = query_match_string_fromval(qtr, res_val, skey);
			}
			else {
				matches = false;
			}
		}
		else if (res_val->type == AS_MAP) {
			qtr_skey q_s;
			q_s.qtr  = qtr;
			q_s.skey = skey;
			// Defensive check.
			if (qtr->si->imd->itype == AS_SINDEX_ITYPE_MAPKEYS) {
				as_map * map = as_map_fromval(res_val);
				matches = !as_map_foreach(map, query_match_mapkeys_foreach, &q_s);
			}
			else if (qtr->si->imd->itype == AS_SINDEX_ITYPE_MAPVALUES){
				as_map * map = as_map_fromval(res_val);
				matches = !as_map_foreach(map, query_match_mapvalues_foreach, &q_s);
			}
			else {
				matches = false;
			}
		}
		else if (res_val->type == AS_LIST) {
			qtr_skey q_s;
			q_s.qtr  = qtr;
			q_s.skey = skey;
	
			// Defensive check
			if (qtr->si->imd->itype == AS_SINDEX_ITYPE_LIST) {
				as_list * list = as_list_fromval(res_val);
				matches = !as_list_foreach(list, query_match_listele_foreach, &q_s);
			}
			else {
				matches = false;
			}
		}
	}

	if (val) {
		as_val_destroy(val);
	}
	return matches;
}



static int
query_io(as_query_transaction *qtr, cf_digest *dig, as_sindex_key * skey)
{
#if defined(USE_SYSTEMTAP)
	uint64_t nodeid = g_config.self_node;
#endif

	as_namespace * ns = qtr->ns;
	as_partition_reservation rsv_stack;
	as_partition_reservation * rsv = &rsv_stack;

	// We make sure while making digest list that current partition is query-able
	// Attempt the query reservation here as well. If this partition is not
	// query-able anymore then no need to return anything
	// Since we are reserving all the partitions upfront, this is a defensive check
	as_partition_id pid =  as_partition_getid(*dig);
<<<<<<< HEAD
	rsv                 = query_reserve_qnode(ns, qtr, pid, rsv);
=======
	rsv                 = as_query_reserve_partition(ns, qtr, pid, rsv);
>>>>>>> 2b0ba3bd
	if (!rsv) {
		return AS_QUERY_OK;
	}

	ASD_QUERY_IO_STARTING(nodeid, qtr->trid);

	as_index_ref r_ref;
	r_ref.skip_lock = false;
	int rec_rv      = as_record_get(rsv->tree, dig, &r_ref, ns);

	if (rec_rv == 0) {
		as_index *r = r_ref.r;
		// check to see this isn't an expired record waiting to die
		if (as_record_is_expired(r)) {
			as_record_done(&r_ref, ns);
			cf_debug(AS_QUERY,
					"build_response: record expired. treat as not found");
			// Not sending error message to client as per the agreement
			// that server will never send a error result code to the query client.
			goto CLEANUP;
		}
		// make sure it's brought in from storage if necessary
		as_storage_rd rd;
		as_storage_record_open(ns, r, &rd, &r->key);
		qtr->n_read_success += 1;
		rd.n_bins = as_bin_get_n_bins(r, &rd);

		// Note: This array must stay in scope until the response
		//       for this record has been built, since in the get
		//       data w/ record on device case, it's copied by
		//       reference directly into the record descriptor!
		as_bin stack_bins[rd.ns->storage_data_in_memory ? 0 : rd.n_bins];

		// Figure out which bins you want - for now, all
		rd.bins   = as_bin_get_all(r, &rd, stack_bins);
		rd.n_bins = as_bin_inuse_count(&rd);
		// Call Back
		if (!query_record_matches(qtr, &rd, skey)) {
			as_storage_record_close(r, &rd);
			as_record_done(&r_ref, ns);
<<<<<<< HEAD
			query_release_qnode(qtr, rsv);
=======
			as_query_release_partition(qtr, rsv);
>>>>>>> 2b0ba3bd
			cf_atomic64_incr(&g_config.query_false_positives);
			ASD_QUERY_IO_NOTMATCH(nodeid, qtr->trid);
			return AS_QUERY_OK;
		}

		int ret = query_add_response(qtr, &r_ref, &rd);
		if (ret != 0) {
			as_storage_record_close(r, &rd);
			as_record_done(&r_ref, ns);
			qtr_set_err(qtr, AS_PROTO_RESULT_FAIL_QUERY_CBERROR, __FILE__, __LINE__);
<<<<<<< HEAD
			query_release_qnode(qtr, rsv);
=======
			as_query_release_partition(qtr, rsv);
>>>>>>> 2b0ba3bd
			ASD_QUERY_IO_ERROR(nodeid, qtr->trid);
			return AS_QUERY_ERR;
		}
		as_storage_record_close(r, &rd);
		as_record_done(&r_ref, ns);
	} else {
		// What do we do about empty records?
		// 1. Should gin up an empty record
		// 2. Current error is returned back to the client.
		cf_detail(AS_QUERY, "query_generator: "
				"as_record_get returned %d : key %"PRIx64, rec_rv,
				*(uint64_t *)dig);
	}
CLEANUP :
<<<<<<< HEAD
	query_release_qnode(qtr, rsv);
=======
	as_query_release_partition(qtr, rsv);
>>>>>>> 2b0ba3bd

	ASD_QUERY_IO_FINISHED(nodeid, qtr->trid);

	return AS_QUERY_OK;
}
// **************************************************************************************************

/*
 * Query Aggregation Request Workhorse Function
 */
// **************************************************************************************************
static int
query_add_val_response(void *void_qtr, const as_val *val, bool success)
{
	as_query_transaction *qtr = (as_query_transaction *)void_qtr;
	if (!qtr) {
		return AS_QUERY_ERR;
	}
	uint32_t msg_sz        = 0;
	as_val_tobuf(val, NULL, &msg_sz);
	if (0 == msg_sz) {
		cf_warning(AS_PROTO, "particle to buf: could not copy data!");
	}


	int ret = 0;

	pthread_mutex_lock(&qtr->buf_mutex);
	cf_buf_builder *bb_r = qtr->bb_r;
	if (bb_r == NULL) {
		// Assert that query is aborted if bb_r is found to be null
		pthread_mutex_unlock(&qtr->buf_mutex);
		return AS_QUERY_ERR;
	}

	if (msg_sz > (bb_r->alloc_sz - bb_r->used_sz) && bb_r->used_sz != 0) {
		query_netio(qtr);
	}

	ret = as_msg_make_val_response_bufbuilder(val, &qtr->bb_r, msg_sz, success);
	if (ret != 0) {
		cf_warning(AS_QUERY, "Weird there is space but still the packing failed "
				"available = %d msg size = %d",
				bb_r->alloc_sz - bb_r->used_sz, msg_sz);
	}
	cf_atomic64_incr(&qtr->n_result_records);
	pthread_mutex_unlock(&qtr->buf_mutex);
	return ret;
}



static void
query_add_result(char *res, as_query_transaction *qtr, bool success)
{
	const as_val * v = (as_val *) as_string_new (res, false);
	query_add_val_response((void *) qtr, v, success);
	as_val_destroy(v);
}


static int
query_process_aggreq(query_work *qagg)
{
	as_query_transaction *qtr = qagg->qtr;
	if (!qtr) {
		return AS_QUERY_ERR;
	}           

	if (!cf_ll_size(qagg->recl)) {
		return AS_QUERY_ERR;
	}

	as_result   *res = as_result_new();
	int ret          = as_aggr_process(qtr->ns, &qtr->agg_call, qagg->recl, (void *)qtr, res);

	if (ret != 0) {
        char *rs = as_module_err_string(ret);
        if (res->value != NULL) {
            as_string * lua_s   = as_string_fromval(res->value);
            char *      lua_err  = (char *) as_string_tostring(lua_s); 
            if (lua_err != NULL) {
                int l_rs_len = strlen(rs);
                rs = cf_realloc(rs,l_rs_len + strlen(lua_err) + 4);
                sprintf(&rs[l_rs_len]," : %s",lua_err);
            }
        }
        query_add_result(rs, qtr, false);
        cf_free(rs);
	}
    as_result_destroy(res);
	return ret;
}
// **************************************************************************************************


/*
 * Aggregation HOOKS
 */
// **************************************************************************************************
as_stream_status
agg_ostream_write(void *udata, as_val *v)
{
	as_query_transaction *qtr = (as_query_transaction *)udata;
	if (!v) {
		return AS_STREAM_OK;
	}
	int ret = AS_STREAM_OK;
	if (query_add_val_response((void *)qtr, v, true)) {
		ret = AS_STREAM_ERR;
	}
	as_val_destroy(v);
	return ret;
}

static as_partition_reservation *
agg_reserve_qnode(void *udata, as_namespace *ns, as_partition_id pid, as_partition_reservation *rsv)
{
	return query_reserve_qnode(ns, (as_query_transaction *)udata, pid, rsv);
}

static void
agg_release_qnode(void *udata, as_partition_reservation *rsv)
{
	query_release_qnode((as_query_transaction *)udata, rsv);
}

static void
agg_set_error(void * udata, int err)
{
	qtr_set_err((as_query_transaction *)udata, AS_PROTO_RESULT_FAIL_QUERY_CBERROR, __FILE__, __LINE__);
}

// true if matches
static bool
agg_record_matches(void *udata, udf_record *urecord, void *key_data)
{
	as_query_transaction * qtr = (as_query_transaction*)udata;
	as_sindex_key *skey        = (void *)key_data;
	qtr->n_read_success++;
	if (query_record_matches(qtr, urecord->rd, skey) == false) {
		cf_atomic64_incr(&g_config.query_false_positives); // PUT IT INSIDE PRE_CHECK
		return false;
	}
	return true;
}

const as_aggr_hooks query_aggr_hooks = {
	.ostream_write = agg_ostream_write,
	.set_error     = agg_set_error,
	.ptn_reserve   = agg_reserve_qnode,
	.ptn_release   = agg_release_qnode,
	.pre_check     = agg_record_matches
};
// **************************************************************************************************





/*
 * Query Request UDF functions
 */
// **************************************************************************************************
// NB: Caller holds a write hash lock _BE_CAREFUL_ if you intend to take
// lock inside this function
int
query_udf_bg_tr_complete(as_transaction *tr, int retcode)
{
	as_query_transaction *qtr = (as_query_transaction *)tr->udata.req_udata;
	if (!qtr) {
		cf_warning(AS_QUERY, "Complete called with invalid job id");
		return AS_QUERY_ERR;
	}
	cf_detail(AS_QUERY, "UDF: Internal transaction remaining %d, total txn processing time %"PRIu64"",
				cf_atomic32_get(qtr->n_udf_tr_queued),
				(cf_getns() - tr->start_time) / 1000000);
	qtr_finish_work(qtr, &qtr->n_udf_tr_queued, __FILE__, __LINE__, true);
	return AS_QUERY_OK;
}

// Creates a internal transaction for per record UDF execution triggered
// from inside generator. The generator could be scan job generating digest
// or query generating digest.
int
query_udf_bg_tr_start(as_query_transaction *qtr, cf_digest *keyd)
{
	tr_create_data d;

	d.digest   = *keyd;
	d.ns       = qtr->ns;
	d.set[0]   = 0;   // What set ??
	d.call     = &qtr->call;
	d.msg_type = AS_MSG_INFO2_WRITE;
	d.fd_h     = NULL;
	d.trid     = 0;

	as_transaction tr;

	if (as_transaction_create_internal(&tr, &d)) {
		qtr_set_err(qtr, AS_PROTO_RESULT_FAIL_QUERY_CBERROR, __FILE__, __LINE__);
		return AS_QUERY_OK;
	}

	tr.udata.req_cb     = query_udf_bg_tr_complete;
	tr.udata.req_udata  = qtr;
	tr.udata.req_type   = UDF_QUERY_REQUEST;
	
	qtr_reserve(qtr, __FILE__, __LINE__);
	cf_atomic32_incr(&qtr->n_udf_tr_queued);
	// Reset start time
	tr.start_time = cf_getns();
	thr_tsvc_enqueue(&tr);
	return AS_QUERY_OK;
}

static int
query_process_udfreq(query_work *qudf)
{
	int ret               = AS_QUERY_OK;
	cf_ll_element  * ele  = NULL;
	cf_ll_iterator * iter = NULL;
	as_query_transaction *qtr = qudf->qtr;
	if (!qtr)           return AS_QUERY_ERR;
	cf_detail(AS_QUERY, "Performing UDF");
	iter                  = cf_ll_getIterator(qudf->recl, true /*forward*/);
	if (!iter) {
		ret              = AS_QUERY_ERR;
		qtr_set_err(qtr, AS_SINDEX_ERR_NO_MEMORY, __FILE__, __LINE__);
		goto Cleanup;
	}

	while ((ele = cf_ll_getNext(iter))) {
		as_index_keys_ll_element * node;
		node                         = (as_index_keys_ll_element *) ele;
		as_index_keys_arr * keys_arr  = node->keys_arr;
		if (!keys_arr) {
			continue;
		}
		node->keys_arr   =  NULL;

		for (int i = 0; i < keys_arr->num; i++) {

			while (cf_atomic32_get(qtr->n_udf_tr_queued) >= (AS_QUERY_MAX_UDF_TRANSACTIONS * (qtr->priority / 10 + 1))) {
				usleep(g_config.query_sleep_us);
				query_check_timeout(qtr);
				if (qtr_failed(qtr)) {
					ret = AS_QUERY_ERR;
					goto Cleanup;
				}
			}

			if (AS_QUERY_ERR == query_udf_bg_tr_start(qtr, &keys_arr->pindex_digs[i])) {
				as_index_keys_release_arr_to_queue(keys_arr);
				ret = AS_QUERY_ERR;
				goto Cleanup;
			}
		}
		as_index_keys_release_arr_to_queue(keys_arr);
	}
Cleanup:
	if (iter) {
		cf_ll_releaseIterator(iter);
		iter = NULL;
	}
	return ret;
}
// **************************************************************************************************




static int
query_process_ioreq(query_work *qio)
{

#if defined(USE_SYSTEMTAP)
	uint64_t nodeid = g_config.self_node;
#endif

	as_query_transaction *qtr = qio->qtr;
	if (!qtr) {
		return AS_QUERY_ERR;
	}

	ASD_QUERY_IOREQ_STARTING(nodeid, qtr->trid);

	cf_ll_element * ele   = NULL;
	cf_ll_iterator * iter = NULL;

	cf_detail(AS_QUERY, "Performing IO");
	uint64_t time_ns      = 0;
	if (g_config.query_enable_histogram || qtr->si->enable_histogram) {
		time_ns = cf_getns();
	}
	iter                  = cf_ll_getIterator(qio->recl, true /*forward*/);
	if (!iter) {
		cf_crash(AS_QUERY, "Cannot allocate iterator... out of memory !!");
	}

	while ((ele = cf_ll_getNext(iter))) {
		as_index_keys_ll_element * node;
		node                       = (as_index_keys_ll_element *) ele;
		as_index_keys_arr *keys_arr = node->keys_arr;
		if (!keys_arr) {
			continue;
		}
		node->keys_arr     = NULL;
		for (int i = 0; i < keys_arr->num; i++) {
			if (AS_QUERY_OK != query_io(qtr, &keys_arr->pindex_digs[i], &keys_arr->sindex_keys[i])) {
				as_index_keys_release_arr_to_queue(keys_arr);
				goto Cleanup;
			}

			if (cf_atomic64_get(qtr->n_result_records) % qtr->priority == 0)
			{
				usleep(g_config.query_sleep_us);
				query_check_timeout(qtr);
				if (qtr_failed(qtr)) {
					as_index_keys_release_arr_to_queue(keys_arr);
					goto Cleanup;
				}
			}
		}
		as_index_keys_release_arr_to_queue(keys_arr);
	}
Cleanup:

	if (iter) {
		cf_ll_releaseIterator(iter);
		iter = NULL;
	}
	QUERY_HIST_INSERT_DATA_POINT(query_batch_io_hist, time_ns);
	SINDEX_HIST_INSERT_DATA_POINT(qtr->si, query_batch_io, time_ns);

	ASD_QUERY_IOREQ_FINISHED(nodeid, qtr->trid);
	
	return AS_QUERY_OK;
}

// **************************************************************************************************


/*
 * Query Request Processing
 */
// **************************************************************************************************
static int
qwork_process(query_work *qworkp)
{
	QUERY_HIST_INSERT_DATA_POINT(query_batch_io_q_wait_hist, qworkp->queued_time_ns);
	cf_detail(AS_QUERY, "Processing Request %d", qworkp->type);
	if (qtr_failed(qworkp->qtr)) {
		return AS_QUERY_ERR;
	}
	int ret = AS_QUERY_OK;
	switch (qworkp->type) {
		case QUERY_WORK_TYPE_LOOKUP:
			ret = query_process_ioreq(qworkp);
			break;
		case QUERY_WORK_TYPE_UDF_BG: // Does it need different call ??
			ret = query_process_udfreq(qworkp);
			break;
		case QUERY_WORK_TYPE_AGG:
			ret = query_process_aggreq(qworkp);
			break;
		default:
			cf_warning(AS_QUERY, "Unsupported query type %d.. Dropping it", qworkp->type);
			break;
	}
	return ret;
}

static void
qwork_setup(query_work *qworkp, as_query_transaction *qtr)
{
	qtr_reserve(qtr, __FILE__, __LINE__);
	qworkp->qtr               = qtr;
	qworkp->recl              = qtr->qctx.recl;
	qtr->qctx.recl            = NULL;
	qworkp->queued_time_ns    = cf_getns();
	qtr->n_digests          += qtr->qctx.n_bdigs;
	qtr->qctx.n_bdigs        = 0;

	switch (qtr->job_type) {
		case QUERY_TYPE_LOOKUP:
			qworkp->type          = QUERY_WORK_TYPE_LOOKUP;
			break;
		case QUERY_TYPE_AGGR:
			qworkp->type          = QUERY_WORK_TYPE_AGG;
			break;
		case QUERY_TYPE_UDF_BG:
			qworkp->type          = QUERY_WORK_TYPE_UDF_BG;
			break;
		default:
			cf_crash(AS_QUERY, "Unknown Query Type !!");
	}
}

static void
qwork_teardown(query_work *qworkp)
{
	if (qworkp->recl) {
		cf_ll_reduce(qworkp->recl, true /*forward*/, as_index_keys_ll_reduce_fn, NULL);
		cf_free(qworkp->recl);
		qworkp->recl = NULL;
	} 
	qtr_release(qworkp->qtr, __FILE__, __LINE__);
	qworkp->qtr = NULL;
}
// **************************************************************************************************


void *
qwork_th(void *q_to_wait_on)
{
	unsigned int         thread_id = cf_atomic32_incr(&g_query_worker_threadcnt);
	cf_detail(AS_QUERY, "Created Query Worker Thread %d", thread_id);
	query_work   * qworkp     = NULL;
	int                  ret       = AS_QUERY_OK;

	while (1) {
		// Kill self if thread id is greater than that of number of configured
		// Config change should be flag for quick check
		if (thread_id > g_config.query_worker_threads) {
			pthread_rwlock_rdlock(&g_query_lock);
			if (thread_id > g_config.query_worker_threads) {
				cf_atomic32_decr(&g_query_worker_threadcnt);
				pthread_rwlock_unlock(&g_query_lock);
				cf_detail(AS_QUERY, "Query Worker thread %d exited", thread_id);
				return NULL;
			}
			pthread_rwlock_unlock(&g_query_lock);
		}
		if (cf_queue_pop(g_query_work_queue, &qworkp, CF_QUEUE_FOREVER) != 0) {
			cf_crash(AS_QUERY, "Failed to pop from Query worker queue.");
		}
		cf_detail(AS_QUERY, "Popped I/O work [%p,%p]", qworkp, qworkp->qtr);

		ret = qwork_process(qworkp);

		as_query_transaction *qtr = qworkp->qtr;
		if ((ret != AS_QUERY_OK) && !qtr_failed(qtr)) {
			cf_warning(AS_QUERY, "Request processing failed but query is not qtr_failed .... ret %d", ret);
		}
		qtr_finish_work(qtr, &qtr->n_qwork_active, __FILE__, __LINE__, false);
		qwork_teardown(qworkp);
		qwork_poolrelease(qworkp);
	}

	return NULL;
}

/*
 * Query Generator
 */
// **************************************************************************************************
/*
 * Function query_get_nextbatch
 *
 * Notes-
 *		Function generates the next batch of digest list after looking up
 * 		secondary index tree. The function populates qctx->recl with the
 * 		digest list.
 *
 * Returns
 * 		AS_QUERY_OK:  If the batch is full qctx->n_bdigs == qctx->bsize. The caller
 *  		   then processes the batch and reset the qctx->recl and qctx->n_bdigs.
 *
 * 		AS_QUERY_CONTINUE:  If the caller should continue calling this function.
 *
 * 		AS_QUERY_ERR: In case of error
 */
int
query_get_nextbatch(as_query_transaction *qtr)
{
	int              ret     = AS_QUERY_OK;
	as_sindex       *si      = qtr->si;
	as_sindex_qctx  *qctx    = &qtr->qctx;
	uint64_t         time_ns = 0;
	if (g_config.query_enable_histogram
		|| qtr->si->enable_histogram) {
		time_ns = cf_getns();
	}

	as_sindex_range *srange	 = &qtr->srange[qctx->range_index];

	if (qctx->pimd_idx == -1) {
		if (!srange->isrange) {
			qctx->pimd_idx	 = ai_btree_key_hash_from_sbin(si->imd, &srange->start);
		} else {
			qctx->pimd_idx	 = 0;
		}
	}

	if (!qctx->recl) {
		qctx->recl = cf_malloc(sizeof(cf_ll));
		if (!qctx->recl) {
			cf_crash(AS_QUERY, "Allocation Error in Query !!");
		}
		cf_ll_init(qctx->recl, as_index_keys_ll_destroy_fn, false /*no lock*/);
		qctx->n_bdigs        = 0;
	} else {
		// Following condition may be true if the
		// query has moved from short query pool to
		// long running query pool
		if (qctx->n_bdigs >= qctx->bsize)
			return ret;
	}

	// Query Aerospike Index
	int      qret            = as_sindex_query(qtr->si, srange, &qtr->qctx);
	cf_detail(AS_QUERY, "start %ld end %ld @ %d pimd found %d", srange->start.u.i64, srange->end.u.i64, qctx->pimd_idx, qctx->n_bdigs);

	qctx->new_ibtr           = false;
	if (qret < 0) { // [AS_SINDEX_OK, AS_SINDEX_CONTINUE] -> OK
		qtr_set_err(qtr, as_sindex_err_to_clienterr(qret, __FILE__, __LINE__), __FILE__, __LINE__);	
		ret = AS_QUERY_ERR;
		goto batchout;
	}

	if (time_ns) {
		if (g_config.query_enable_histogram) {
			qtr->querying_ai_time_ns += cf_getns() - time_ns;
		} else if (qtr->si->enable_histogram) {
			SINDEX_HIST_INSERT_DATA_POINT(qtr->si, query_batch_lookup, time_ns);
		}
	}
	if (qctx->n_bdigs < qctx->bsize) {
		qctx->new_ibtr       = true;
		qctx->nbtr_done      = false;
		qctx->pimd_idx++;
		cf_detail(AS_QUERY, "All the Data finished moving to next tree %d", qctx->pimd_idx);
		if (!srange->isrange) {
			qtr->result_code = AS_PROTO_RESULT_OK;
			ret              = AS_QUERY_DONE;
			goto batchout;
		}
		if (qctx->pimd_idx == si->imd->nprts) {

			// Geospatial queries need to search multiple ranges.  The
			// srange object is a vector of MAX_REGION_CELLS elements.
			// We iterate over ranges until we encounter an empty
			// srange (num_binval == 0).
			//
			if (qctx->range_index == (MAX_REGION_CELLS - 1) ||
				qtr->srange[qctx->range_index+1].num_binval == 0) {
				qtr->result_code = AS_PROTO_RESULT_OK;
				ret              = AS_QUERY_DONE;
				goto batchout;
			}
			qctx->range_index++;
			qctx->pimd_idx = -1;
		}
		ret = AS_QUERY_CONTINUE;
		goto batchout;
	}
batchout:
	return ret;
}


/*
 * Phase II setup just after the generator picks up query for
 * the first time
 */
static int
query_run_setup(as_query_transaction *qtr)
{

#if defined(USE_SYSTEMTAP)
	uint64_t nodeid = g_config.self_node;
#endif

	QUERY_HIST_INSERT_DATA_POINT(query_query_q_wait_hist, qtr->start_time);
	cf_atomic64_set(&qtr->n_result_records, 0);
	qtr->track               = false;
	qtr->querying_ai_time_ns = 0;
	qtr->n_io_outstanding    = 0;
	qtr->netio_push_seq      = 0;
	qtr->netio_pop_seq       = 1;
	qtr->blocking            = false;
	pthread_mutex_init(&qtr->buf_mutex, NULL);

	// Aerospike Index object initialization
	qtr->result_code              = AS_PROTO_RESULT_OK;
	
	// Initialize qctx
	// start with the threshold value
	qtr->qctx.bsize               = g_config.query_threshold;
	qtr->qctx.new_ibtr            = true;
	qtr->qctx.nbtr_done           = false;
	qtr->qctx.pimd_idx            = -1;
	qtr->qctx.recl                = NULL;
	qtr->qctx.n_bdigs             = 0;
	qtr->qctx.range_index         = 0;
	qtr->qctx.partitions_pre_reserved = g_config.partitions_pre_reserved;
	qtr->qctx.bkey                = &qtr->bkey;
	init_ai_obj(qtr->qctx.bkey);
	bzero(&qtr->qctx.bdig, sizeof(cf_digest));
	// Populate all the paritions for which this partition is query-able
	as_query_pre_reserve_partitions(qtr);

	qtr->priority                 = g_config.query_priority;
	qtr->bb_r                     = bb_poolrequest();
	cf_buf_builder_reserve(&qtr->bb_r, 8, NULL);

	qtr_set_running(qtr);
	cf_atomic64_incr(&g_config.query_short_reqs);
	cf_atomic32_incr(&g_query_short_running);

	// This needs to be distant from the initialization of nodeid to
	// workaround a lame systemtap/compiler interaction.
	ASD_QUERY_INIT(nodeid, qtr->trid);

	return AS_QUERY_OK;
}

static int
query_qtr_enqueue(as_query_transaction *qtr, bool is_requeue)
{
	uint64_t limit  = 0;
	uint32_t size   = 0;
	cf_queue    * q;
	cf_atomic64 * queue_full_err;
	if (qtr->short_running) {
		limit          = g_config.query_short_q_max_size;
		size           = cf_atomic32_get(g_query_short_running);
		q              = g_query_short_queue;
		queue_full_err = &g_config.query_short_queue_full;
	}
	else {
		limit          = g_config.query_long_q_max_size;
		size           = cf_atomic32_get(g_query_long_running);
		q              = g_query_long_queue;
		queue_full_err = &g_config.query_long_queue_full;
	}

	// Allow requeue without limit check, to cover for dynamic
	// config change while query
	if (!is_requeue && (size > limit)) {
		cf_atomic64_incr(queue_full_err);
		return AS_QUERY_ERR;
	} else if (cf_queue_push(q, &qtr) != CF_QUEUE_OK) {
		cf_crash(AS_QUERY, "Failed to push into Query Queue !!");
	} else {
		cf_detail(AS_QUERY, "Logged query ");
	}
	
	return AS_QUERY_OK;
}

int 
query_requeue(as_query_transaction *qtr)
{
	int ret = AS_QUERY_OK;
	if (query_qtr_enqueue(qtr, true) != 0) {
		cf_warning(AS_QUERY, "Queuing Error... continue!!");
		qtr_set_err(qtr, AS_PROTO_RESULT_FAIL_QUERY_QUEUEFULL, __FILE__, __LINE__);	
		ret = AS_QUERY_ERR;
	} else {
		cf_detail(AS_QUERY, "Query Queued Due to Network");
		ret = AS_QUERY_OK;
	}
	return ret;
}

static void
qtr_finish_work(as_query_transaction *qtr, cf_atomic32 *stat, char *fname, int lineno, bool release)
{
	qtr_lock(qtr);
	uint32_t val = cf_atomic32_decr(stat);
	if ((val == 0) && qtr->do_requeue) {
		query_requeue(qtr);
		cf_detail(AS_QUERY, "(%s:%d) Job Requeued %p", fname, lineno, qtr);
		qtr->do_requeue = false;
	}
	qtr_unlock(qtr);
	if (release) {
		qtr_release(qtr, fname, lineno);
	}
}

//
// 0: Successfully requeued
// -1: Query Err
// 1: Not requeued continue 
// 2: Query finished
//
static int 
query_qtr_check_and_requeue(as_query_transaction *qtr)
{
	bool do_enqueue = false;
	// Step 1: If the query batch is done then wait for number of outstanding qwork to
	// finish. This may slow down query responses get the better model
	if (qtr_finished(qtr)) {
		if ((cf_atomic32_get(qtr->n_qwork_active) == 0) 
				&& (cf_atomic32_get(qtr->n_io_outstanding) == 0)
				&& (cf_atomic32_get(qtr->n_udf_tr_queued) == 0)) {
			cf_detail(AS_QUERY, "Request is finished");
			return AS_QUERY_DONE;
		} 
		do_enqueue = true;
		cf_detail(AS_QUERY, "Request not finished qwork(%d) io(%d)", cf_atomic32_get(qtr->n_qwork_active), cf_atomic32_get(qtr->n_io_outstanding));
	}

	// Step 2: Client is slow requeue
	if (query_netio_wait(qtr) != AS_QUERY_OK) {
		do_enqueue = true;
	}

	// Step 3: Check to see if this is long running query. This is determined by
	// checking number of records read. Please note that it makes sure the false
	// entries in secondary index does not effect this decision. All short running
	// queries perform I/O in the batch thread context.
	if ((cf_atomic64_get(qtr->n_result_records) >= g_config.query_threshold)
			&& qtr->short_running) {
		qtr->short_running       = false;
		// Change batch size to the long running job batch size value
		qtr->qctx.bsize          = g_config.query_bsize;
		cf_atomic32_decr(&g_query_short_running);
		cf_atomic32_incr(&g_query_long_running);
		cf_atomic64_incr(&g_config.query_long_reqs);
		cf_atomic64_decr(&g_config.query_short_reqs);
		cf_detail(AS_QUERY, "Query Queued Into Long running thread pool %ld %d", cf_atomic64_get(qtr->n_result_records), qtr->short_running);
		do_enqueue = true;
	}

	if (do_enqueue) {
		int ret = AS_QUERY_OK;
		qtr_lock(qtr);
		if ((cf_atomic32_get(qtr->n_qwork_active) != 0)
				|| (cf_atomic32_get(qtr->n_io_outstanding) != 0)
				|| (cf_atomic32_get(qtr->n_udf_tr_queued) != 0)) {
			cf_detail(AS_QUERY, "Job Setup for Requeue %p", qtr);

			// Release of one of the above will perform requeue... look for
			// qtr_finish_work();
			qtr->do_requeue = true;
			ret = AS_QUERY_OK;
		} else {
			ret = query_requeue(qtr);	
		}
		qtr_unlock(qtr);
		return ret;
	}

	return AS_QUERY_CONTINUE;
}
static bool
query_process_inline(as_query_transaction *qtr)
{
	if (   g_config.query_req_in_query_thread
		|| (cf_atomic32_get((qtr)->n_qwork_active) > g_config.query_req_max_inflight)
		|| (qtr && qtr->short_running)
		|| (qtr && qtr_finished(qtr))) { 
		return true;
	}
	else {
		return false;
	}
}
/* 
 * Process the query work either inilne or pass it on to the 
 * worker thread
 *
 * Returns
 *     -1 : Fail
 *     0  : Success
 */
static int 
qtr_process(as_query_transaction *qtr)
{
	int ret = AS_QUERY_OK;
	if (query_process_inline(qtr)) {

		query_work qwork;
		qwork_setup(&qwork, qtr);

		ret = qwork_process(&qwork);

		qwork_teardown(&qwork);
		return ret;

	} else {
		query_work *qworkp = qwork_poolrequest();
		if (!qworkp) {
			cf_warning(AS_QUERY, "Could not allocate query "
					"request structure .. out of memory .. Aborting !!!");
			ret = AS_QUERY_ERR;
		}
		// Successfully queued
		cf_atomic32_incr(&qtr->n_qwork_active);
		qwork_setup(qworkp, qtr);

		if (cf_queue_push(g_query_work_queue, &qworkp)) {
			cf_crash(AS_QUERY, "Push into Query Work Queue fail ... !!!");
		}

	}
	return AS_QUERY_OK;
}

static int
query_check_bound(as_query_transaction *qtr)
{
	if (cf_atomic64_get(qtr->n_result_records) > g_config.query_rec_count_bound) {
		return AS_QUERY_ERR;
	}
	return AS_QUERY_OK;
}
/*
 * Function query_generator
 *
 * Does the following
 * 1. Calls the sindex layer for fetching digest list
 * 2. If short running query performs I/O inline and for long running query
 *    queues it up for work threads to execute.
 * 3. If the query is short_running and has hit threshold. Requeue it for
 *    long running generator threads
 *
 * Returns -
 * 		Nothing, sets the qtr status accordingly
 */
static void
query_generator(as_query_transaction *qtr)
{
#if defined(USE_SYSTEMTAP)
	uint64_t nodeid = g_config.self_node;
	uint64_t trid = qtr->trid;
	size_t nrecs = 0;
#endif

	// Query can get requeue for many different reason. Check if it is 
	// already started before indulging in act to setting it up for run
	if (!qtr_started(qtr)) {
		query_run_setup(qtr);
	}

	int loop = 0;
	while (true) {

		// Step 1: Check for requeue
		int ret = query_qtr_check_and_requeue(qtr);
		if (ret == AS_QUERY_ERR) {
			cf_warning(AS_QUERY, "Unexpected requeue failure .. shutdown connection.. abort!!");
			qtr_set_abort(qtr, AS_PROTO_RESULT_FAIL_QUERY_NETIO_ERR, __FILE__, __LINE__);
			break;
		} else if (ret == AS_QUERY_DONE) {
			break;
		} else if (ret == AS_QUERY_OK) {
			return;
		}
		// Step 2: Check for timeout
		query_check_timeout(qtr);
		if (qtr_failed(qtr)) {
			qtr_set_err(qtr, AS_PROTO_RESULT_FAIL_QUERY_TIMEOUT, __FILE__, __LINE__);
			continue;
		}
		// Step 3: Conditionally track
		if (hash_track_qtr(qtr)) {
			qtr_set_err(qtr, AS_PROTO_RESULT_FAIL_QUERY_DUPLICATE, __FILE__, __LINE__);
			continue;
		}

		// Step 4: If needs user based abort
		if (query_check_bound(qtr)) {
			qtr_set_err(qtr, AS_PROTO_RESULT_FAIL_QUERY_USERABORT, __FILE__, __LINE__);
			continue;
		}

		// Step 5: Get Next Batch
		loop++;
		int qret    = query_get_nextbatch(qtr);

		cf_detail(AS_QUERY, "Loop=%d, Selected=%d, ret=%d", loop, qtr->qctx.n_bdigs, qret);
		switch (qret) {
			case  AS_QUERY_OK:
			case  AS_QUERY_DONE:
				break;
			case  AS_QUERY_ERR:
				continue;
			case  AS_QUERY_CONTINUE:
				continue;
			default:
				cf_warning(AS_QUERY, "Unexpected return type");
				continue;
		}

		if (qret == AS_QUERY_DONE) {
			// In case all physical tree is done return. if not range loop
			// till less than batch size results are returned
#if defined(USE_SYSTEMTAP)
			nrecs = qtr->n_result_records;
#endif
			qtr_set_done(qtr, AS_PROTO_RESULT_OK, __FILE__, __LINE__);
		}

		// Step 6: Prepare Query Request either to process inline or for
		//         queueing up for offline processing
		if (qtr_process(qtr)) {
			qtr_set_err(qtr, AS_PROTO_RESULT_FAIL_QUERY_CBERROR, __FILE__, __LINE__);	
			continue;
		}
	}

	if (!qtr_is_abort(qtr)) {
		// Send the fin packet in it is NOT a shutdown
		query_send_fin(qtr);
	} 
	// deleting it from the global hash.
	hash_delete_qtr(qtr);
	qtr_release(qtr, __FILE__, __LINE__);
	ASD_QUERY_DONE(nodeid, trid, nrecs);
}

/*
 * Function as_query_worker
 *
 * Notes -
 * 		Process one queue's Query requests.
 * 			- Immediately fail if query has timed out
 * 			- Maximum queries that can be served is number of threads
 *
 * 		Releases the qtr, which will call as_query_trasaction_done
 *
 * Synchronization -
 * 		Takes a global query lock while
 */
void*
query_th(void* q_to_wait_on)
{
	cf_queue *           query_queue = (cf_queue*)q_to_wait_on;
	unsigned int         thread_id    = cf_atomic32_incr(&g_query_threadcnt);
	cf_detail(AS_QUERY, "Query Thread Created %d");
	as_query_transaction *qtr         = NULL;

	while (1) {
		// Kill self if thread id is greater than that of number of configured
		// thread
		if (thread_id > g_config.query_threads) {
			pthread_rwlock_rdlock(&g_query_lock);
			if (thread_id > g_config.query_threads) {
				cf_atomic32_decr(&g_query_threadcnt);
				pthread_rwlock_unlock(&g_query_lock);
				cf_detail(AS_QUERY, "Query thread %d exited", thread_id);
				return NULL;
			}
			pthread_rwlock_unlock(&g_query_lock);
		}
		if (cf_queue_pop(query_queue, &qtr, CF_QUEUE_FOREVER) != 0) {
			cf_crash(AS_QUERY, "Failed to pop from Query worker queue.");
		}

		query_generator(qtr);
	}
	return AS_QUERY_OK;
}

/*
 * Parse the UDF OP type to find what type of UDF this is or otherwise not even 
 * UDF
 */
query_type
query_get_type(as_transaction* tr)
{
	as_msg_field *filename_f = as_msg_field_get(&tr->msgp->msg,
			AS_MSG_FIELD_TYPE_UDF_FILENAME);

	if (! filename_f && ! tr->udata.req_udata) {
		return QUERY_TYPE_LOOKUP;
	}

	as_msg_field *udf_op_f = as_msg_field_get(&tr->msgp->msg,
			AS_MSG_FIELD_TYPE_UDF_OP);

	if (udf_op_f && *udf_op_f->data == (uint8_t)AS_UDF_OP_AGGREGATE) {
		return QUERY_TYPE_AGGR;
	}

	if (tr->udata.req_udata || (udf_op_f &&
			*udf_op_f->data == (uint8_t)AS_UDF_OP_BACKGROUND)) {
		return QUERY_TYPE_UDF_BG;
	}
/*
	if (tr->udata.req_udata || (udf_op_f &&
			*udf_op_f->data == (uint8_t)AS_UDF_OP_FOREGROUND)) {
		return QUERY_TYPE_UDF_FG;
	}
*/
	return QUERY_TYPE_UNKNOWN;
}

/*
 * Function aggr_query_init
 */
int
aggr_query_init(as_aggr_call * call, as_msg *msg, as_query_transaction *qtr) 
{
	if (udf_rw_call_init_from_msg((udf_call *)call, msg))
		return AS_QUERY_ERR;
	
	call->aggr_hooks    = &query_aggr_hooks;
	return AS_QUERY_OK;
}


int
udf_query_init(udf_call *call, as_transaction *tr)
{
	if (udf_rw_call_init_from_msg(call, &tr->msgp->msg)) {
		return -1;
	}
	call->tr = tr;
	return 0;
}

static int
query_setup_udf_call(as_query_transaction *qtr, as_transaction *tr)
{
	switch (qtr->job_type) {
		case QUERY_TYPE_LOOKUP:
			cf_atomic64_incr(&g_config.n_lookup);
			break;
		case QUERY_TYPE_AGGR:
			if (aggr_query_init(&qtr->agg_call, &tr->msgp->msg, qtr) != AS_QUERY_OK) {
				tr->result_code = AS_PROTO_RESULT_FAIL_PARAMETER;
				return AS_QUERY_ERR;
			}
			cf_atomic64_incr(&g_config.n_aggregation);
			break;
		case QUERY_TYPE_UDF_BG:
			if (udf_query_init(&qtr->call, tr) != AS_QUERY_OK) {
				tr->result_code = AS_PROTO_RESULT_FAIL_PARAMETER;
				return AS_QUERY_ERR;
			} 
			break;
		default:
			cf_crash(AS_QUERY, "Invalid QUERY TYPE %d !!!", qtr->job_type);	
			break;
	}
	return AS_QUERY_OK;
}

static void
query_setup_fd(as_query_transaction *qtr, as_transaction *tr)
{
	switch (qtr->job_type) {
		case QUERY_TYPE_LOOKUP:
		case QUERY_TYPE_AGGR:     
			qtr->fd_h                = tr->proto_fd_h;
			qtr->fd_h->fh_info      |= FH_INFO_DONOT_REAP;
			break;
		case QUERY_TYPE_UDF_BG:
			qtr->fd_h  = NULL;
			break;
		default:
			cf_crash(AS_QUERY, "Invalid QUERY TYPE %d !!!", qtr->job_type);	
			break;
	}
}
/*
 * Phase I query setup which happens just before query is queued for generator
 * Populates valid qtrp in case of success and NULL in case of failure. 
 * All the query related parsing code sits here
 *
 * Returns: 
 *   AS_QUERY_OK in case of successful
 *   AS_QUERY_DONE in case nothing to be like scan on non-existent set
 *   AS_QUERY_ERR in case of parsing failure
 *  
 */
static int
query_setup(as_transaction *tr, as_query_transaction **qtrp)
{

#if defined(USE_SYSTEMTAP)
    uint64_t nodeid = g_config.self_node;
    uint64_t trid = tr? tr->trid : 0;
#endif

	int rv = AS_QUERY_ERR;
	*qtrp  = NULL;

    ASD_QUERY_STARTING(nodeid, trid);

	uint64_t start_time     = cf_getns();
	as_sindex *si           = NULL;
	cf_vector *binlist      = 0;
	as_sindex_range *srange = 0;
	char *setname           = NULL;
	as_query_transaction *qtr = NULL;

	as_msg_field *nsfp = as_msg_field_get(&tr->msgp->msg,
			AS_MSG_FIELD_TYPE_NAMESPACE);
	if (!nsfp) {
		cf_debug(AS_QUERY,
				"Query must have namespace, client error");
		tr->result_code = AS_PROTO_RESULT_FAIL_PARAMETER;
		goto Cleanup;
	}
	as_namespace *ns = as_namespace_get_bymsgfield(nsfp);
	if (!ns) {
		cf_debug(AS_QUERY, "Query with unavailable namespace");
		tr->result_code = AS_PROTO_RESULT_FAIL_PARAMETER;
		goto Cleanup;
	}

	bool has_sindex   = as_sindex_ns_has_sindex(ns);
	if (!has_sindex) {
		tr->result_code = AS_PROTO_RESULT_FAIL_INDEX_NOTFOUND;
		cf_debug(AS_QUERY, "No Secondary Index on namespace %s", ns->name);
		goto Cleanup;
	}

	if ((si = as_sindex_from_msg(ns, &tr->msgp->msg)) == NULL) {
		cf_debug(AS_QUERY, "No Index Defined in the Query");
	}

    ASD_SINDEX_MSGRANGE_STARTING(nodeid, trid);
	int ret = as_sindex_rangep_from_msg(ns, &tr->msgp->msg, &srange);
	if (AS_QUERY_OK != ret) {
		cf_debug(AS_QUERY, "Could not instantiate index range metadata... "
				"Err, %s", as_sindex_err_str(ret));
		tr->result_code = as_sindex_err_to_clienterr(ret, __FILE__, __LINE__);
		goto Cleanup;
	}

	ASD_SINDEX_MSGRANGE_FINISHED(nodeid, trid);
	// get optional set
	as_msg_field *sfp = as_msg_field_get(&tr->msgp->msg, AS_MSG_FIELD_TYPE_SET);
	if (sfp && as_msg_field_get_value_sz(sfp) > 0) {
		setname = cf_strndup((const char *)sfp->data, as_msg_field_get_value_sz(sfp));
	}

	if (si) {
		// Validate index and range specified
		ret = as_sindex_assert_query(si, srange);
		if (AS_QUERY_OK != ret) {
			cf_warning(AS_QUERY, "Query Parameter Mismatch %d", ret);
			tr->result_code = as_sindex_err_to_clienterr(ret, __FILE__, __LINE__);
			goto Cleanup;
		}
	} else {
		// Look up sindex by bin in the query in case not
		// specified in query
		si = as_sindex_from_range(ns, setname, srange);
	}

	int numbins = 0;
	// Populate binlist to be Projected by the Query
	binlist = as_sindex_binlist_from_msg(ns, &tr->msgp->msg, &numbins);

	// If anyone of the bin in the bin is bad, fail the query
	if (numbins != 0 && !binlist) {
		tr->result_code = AS_PROTO_RESULT_FAIL_INDEX_GENERIC;
		goto Cleanup;
	}

	if (!has_sindex || !si) {
		tr->result_code = AS_PROTO_RESULT_FAIL_INDEX_NOTFOUND;
		goto Cleanup;
	}

	// quick check if there is any data with the certain set name
	if (setname && as_namespace_get_set_id(ns, setname) == INVALID_SET_ID) {
		cf_info(AS_QUERY, "Query on non-existent set %s", setname);
		tr->result_code = AS_PROTO_RESULT_OK;
		rv              = AS_QUERY_DONE;
		goto Cleanup;
	}
	cf_detail(AS_QUERY, "Query on index %s ",
			((as_sindex_metadata *)si->imd)->iname);

	query_type qtype = query_get_type(tr);
	if (qtype == QUERY_TYPE_UNKNOWN) {
		tr->result_code = AS_PROTO_RESULT_FAIL_PARAMETER;
		rv              = AS_QUERY_ERR;
		goto Cleanup;
	}

	ASD_QUERY_QTRSETUP_STARTING(nodeid, trid);
	qtr = qtr_alloc();
	if (!qtr) {
		goto Cleanup;
	}
	ASD_QUERY_QTR_ALLOC(nodeid, trid, (void *) qtr);
	// Be aware of the size of qtr
	// Memset it partial
	memset(qtr, 0, offsetof(as_query_transaction, bkey));

	ASD_QUERY_QTRSETUP_FINISHED(nodeid, trid);

	qtr->job_type = qtype;

	if (query_setup_udf_call(qtr, tr)) {
		rv = AS_QUERY_ERR;
		cf_free(qtr);
		goto Cleanup;
	}

	query_setup_fd(qtr, tr);

	// Consume everything from tr rest will be picked up in init
	qtr->trid                = tr->trid;
	qtr->ns                  = ns;
	qtr->setname             = setname;
	qtr->si                  = si;
	qtr->srange              = srange;
	qtr->binlist             = binlist;
	qtr->start_time          = start_time;
	qtr->end_time            = tr->end_time;
	qtr->msgp                = tr->msgp;
	qtr->rsv                 = NULL;

	rv = AS_QUERY_OK;

	pthread_mutex_init(&qtr->slock, NULL);
	qtr->state         = AS_QTR_STATE_INIT;
	qtr->do_requeue    = false;
	qtr->short_running = true;

	*qtrp = qtr;
	return rv;

Cleanup:
	// Pre Query Setup Failure
	if (setname)     cf_free(setname);
	if (si)          AS_SINDEX_RELEASE(si);
	if (srange)      as_sindex_range_free(&srange);
	if (binlist)     cf_vector_destroy(binlist);
	return rv;
}

/*
 *	Arguments -
 *		tr - transaction coming from the client.
 *
 *	Returns -
 *		AS_QUERY_OK  - on success. Responds, frees msgp and proto_fd
 *		AS_QUERY_ERR - on failure. That means the query was not even started.
 *		               frees msgp, response is responsibility of caller
 *
 * 	Notes -
 * 		Allocates and reserves the qtr if query_in_transaction_thr
 * 		is set to false or data is in not in memory.
 * 		Has the responsibility to free tr->msgp.
 * 		Either call query_transaction_done or Cleanup to free the msgp
 */
int
as_query(as_transaction *tr)
{
	if (tr) {
		QUERY_HIST_INSERT_DATA_POINT(query_txn_q_wait_hist, tr->start_time);
	}

	as_query_transaction *qtr;
	int rv = query_setup(tr, &qtr);

	if (rv == AS_QUERY_DONE) {
		// Send FIN packet to client to ignore this.
		bool force_close = as_msg_send_fin(tr->proto_fd_h->fd, AS_PROTO_RESULT_OK) != 0;
		as_end_of_transaction(tr->proto_fd_h, force_close);
		tr->proto_fd_h = NULL; // Paranoid
		if (tr->msgp) {
			cf_free(tr->msgp);
			tr->msgp = NULL;
		}
		return AS_QUERY_OK;
	} else if (rv == AS_QUERY_ERR) {
		if (tr->msgp) {
			cf_free(tr->msgp);
			tr->msgp = NULL;
		}
		return AS_QUERY_ERR;
	}

	if (g_config.query_in_transaction_thr) {
		if (qtr->job_type == QUERY_TYPE_UDF_BG) {
			query_send_bg_udf_response(tr);
		}
		query_generator(qtr);
	} else {
		if (query_qtr_enqueue(qtr, false)) {
			// This error will be accounted by thr_tsvc layer. Thus
			// reset fd_h and msgp before calling qtr release, let
			// transaction deal with failure
			cf_free(qtr->msgp);
			qtr->msgp           = NULL;
			qtr->fd_h           = NULL;
			qtr_release(qtr, __FILE__, __LINE__);
			tr->result_code     = AS_PROTO_RESULT_FAIL_QUERY_QUEUEFULL;
			return AS_QUERY_ERR;
		}
		// Respond after queuing is successfully.
		if (qtr->job_type == QUERY_TYPE_UDF_BG) {
			query_send_bg_udf_response(tr);
		}
	}
	// Reset msgp to NULL in tr to avoid double free. And it is successful queuing
	// of query to the query engine. It will reply as needed. Reset proto_fd_h.
	tr->msgp       = NULL;
	tr->proto_fd_h = 0;
	return AS_QUERY_OK;
}
// **************************************************************************************************


/*
 * Query Utility and Monitoring functions
 */
// **************************************************************************************************

// Find matching trid and kill the query
int
as_query_kill(uint64_t trid)
{
	as_query_transaction *qtr;
	int rv = AS_QUERY_ERR;

	rv =  hash_get_qtr(trid, &qtr);

	if (rv != AS_QUERY_OK) {
		cf_warning(AS_QUERY, "Cannot kill query with trid [ %"PRIu64" ]",  trid);
	} else {
		qtr_set_abort(qtr, AS_PROTO_RESULT_FAIL_QUERY_USERABORT, __FILE__, __LINE__);
		rv = AS_QUERY_OK;
		qtr_release(qtr, __FILE__, __LINE__);
	}

	return rv;
}

// Find matching trid and set priority
int
as_query_set_priority(uint64_t trid, uint32_t priority)
{
	as_query_transaction *qtr;
	int rv = AS_QUERY_ERR;

	rv =  hash_get_qtr(trid, &qtr);

	if (rv != AS_QUERY_OK) {
		cf_warning(AS_QUERY, "Cannot set priority for query with trid [ %"PRIu64" ]",  trid);
	} else {
		uint32_t old_priority = qtr->priority;
		qtr->priority = priority;
		cf_info(AS_QUERY, "Query priority changed from %d to %d", old_priority, priority);
		rv = AS_QUERY_OK;
		qtr_release(qtr, __FILE__, __LINE__);
	}
	return rv;
}

int
as_query_stat(char *name, cf_dyn_buf *db)
{
	// Store stats to avoid dynamic changes.
	uint64_t agg          = cf_atomic64_get(g_config.n_aggregation);
	uint64_t agg_success  = cf_atomic64_get(g_config.n_agg_success);
	uint64_t agg_err     = cf_atomic64_get(g_config.n_agg_errs);
	uint64_t agg_records  = cf_atomic64_get(g_config.agg_num_records);
	uint64_t agg_abort    = cf_atomic64_get(g_config.n_agg_abort);
	uint64_t lkup         = cf_atomic64_get(g_config.n_lookup);
	uint64_t lkup_success = cf_atomic64_get(g_config.n_lookup_success);
	uint64_t lkup_err     = cf_atomic64_get(g_config.n_lookup_errs);
	uint64_t lkup_records = cf_atomic64_get(g_config.lookup_num_records);
	uint64_t lkup_abort   = cf_atomic64_get(g_config.n_lookup_abort);

	cf_dyn_buf_append_string(db, "query_reqs=");
	cf_dyn_buf_append_uint64(db, cf_atomic64_get(g_config.query_reqs));

	cf_dyn_buf_append_string(db, ";query_success=");
	cf_dyn_buf_append_uint64(db, agg_success + lkup_success);

	cf_dyn_buf_append_string(db, ";query_fail=");
	cf_dyn_buf_append_uint64(db, cf_atomic64_get(g_config.query_fail) + lkup_err + agg_err);

	cf_dyn_buf_append_string(db, ";query_abort=");
	cf_dyn_buf_append_uint64(db, agg_abort + lkup_abort );


	cf_dyn_buf_append_string(db, ";query_avg_rec_count=");
	cf_dyn_buf_append_uint64(db,  (agg + lkup) ? ( agg_records + lkup_records )
									/ (agg + lkup) : 0);

	cf_dyn_buf_append_string(db, ";query_short_running=");
	cf_dyn_buf_append_uint32(db, cf_atomic32_get(g_query_short_running));

	cf_dyn_buf_append_string(db, ";query_long_running=");
	cf_dyn_buf_append_uint32(db, cf_atomic32_get(g_query_long_running));
	
	cf_dyn_buf_append_string(db, ";query_short_queue_full=");
	cf_dyn_buf_append_uint64(db, cf_atomic64_get(g_config.query_short_queue_full));

	cf_dyn_buf_append_string(db, ";query_long_queue_full=");
	cf_dyn_buf_append_uint64(db, cf_atomic64_get(g_config.query_long_queue_full));

	cf_dyn_buf_append_string(db, ";query_short_reqs=");
	cf_dyn_buf_append_uint64(db, cf_atomic64_get(g_config.query_short_reqs));

	cf_dyn_buf_append_string(db, ";query_long_reqs=");
	cf_dyn_buf_append_uint64(db, cf_atomic64_get(g_config.query_long_reqs));

	// Aggregation stats
	cf_dyn_buf_append_string(db, ";query_agg=");
	cf_dyn_buf_append_uint64(db, agg);

	cf_dyn_buf_append_string(db, ";query_agg_success=");
	cf_dyn_buf_append_uint64(db, agg_success);

	cf_dyn_buf_append_string(db, ";query_agg_err=");
	cf_dyn_buf_append_uint64(db, agg_err);


	cf_dyn_buf_append_string(db, ";query_agg_abort=");
	cf_dyn_buf_append_uint64(db, agg_abort);

	cf_dyn_buf_append_string(db, ";query_agg_avg_rec_count=");
	cf_dyn_buf_append_uint64(db, agg ? agg_records / agg : 0);

	// Lookup stats
	cf_dyn_buf_append_string(db, ";query_lookups=");
	cf_dyn_buf_append_uint64(db, lkup);

	cf_dyn_buf_append_string(db, ";query_lookup_success=");
	cf_dyn_buf_append_uint64(db, lkup_success);

	cf_dyn_buf_append_string(db, ";query_lookup_err=");
	cf_dyn_buf_append_uint64(db, lkup_err);

	cf_dyn_buf_append_string(db, ";query_lookup_abort=");
	cf_dyn_buf_append_uint64(db, lkup_abort);

	cf_dyn_buf_append_string(db, ";query_lookup_avg_rec_count=");
	cf_dyn_buf_append_uint64(db, lkup ? lkup_records / lkup : 0);

	return AS_QUERY_OK;
}

int
as_query_list_job_reduce_fn (void *key, uint32_t keylen, void *object, void *udata)
{
	as_query_transaction * qtr = (as_query_transaction*)object;
	cf_dyn_buf * db = (cf_dyn_buf*) udata;

	cf_dyn_buf_append_string(db, "trid=");
	cf_dyn_buf_append_uint64(db, qtr->trid);
	cf_dyn_buf_append_string(db, ":job_type=");
	cf_dyn_buf_append_int(db, qtr->job_type);
	cf_dyn_buf_append_string(db, ":n_result_records=");
	cf_dyn_buf_append_uint64(db, cf_atomic_int_get(qtr->n_result_records));
	cf_dyn_buf_append_string(db, ":run_time=");
	cf_dyn_buf_append_uint64(db, (cf_getns() - qtr->start_time) / 1000);
	cf_dyn_buf_append_string(db, ":state=");
	if(qtr_failed(qtr)) {
		cf_dyn_buf_append_string(db, "ABORTED");
	} else {
		cf_dyn_buf_append_string(db, "RUNNING");
	}
	cf_dyn_buf_append_string(db, ";");
	return AS_QUERY_OK;
}

// Lists thr current running queries
int
as_query_list(char *name, cf_dyn_buf *db)
{
	uint32_t size = rchash_get_size(g_query_job_hash);
	// No elements in the query job hash, return failure
	if (!size) {
		cf_dyn_buf_append_string(db, "No running queries");
	}
	// Else go through all the jobs in the hash and list their statistics
	else {
		rchash_reduce(g_query_job_hash, as_query_list_job_reduce_fn, db);
		cf_dyn_buf_chomp(db);
	}
	return AS_QUERY_OK;
}


// query module to monitor
void
as_query_fill_jobstat(as_query_transaction *qtr, as_mon_jobstat *stat)
{
	stat->trid          = qtr->trid;
	stat->cpu           = 0;                               // not implemented
	stat->run_time      = (cf_getns() - qtr->start_time) / 1000000;
	stat->recs_read     = qtr->n_read_success;
	stat->net_io_bytes  = qtr->net_io_bytes;
	stat->priority      = qtr->priority;

	// Not implemented:
	stat->progress_pct    = 0;
	stat->time_since_done = 0;
	stat->job_type[0]     = '\0';

	strcpy(stat->ns, qtr->ns->name);

	if (qtr->setname) {
		strcpy(stat->set, qtr->setname);
	} else {
		strcpy(stat->set, "NULL");
	}

	strcpy(stat->status, "active");

	char *specific_data   = stat->jdata;
	sprintf(specific_data, ":sindex-name=%s:", qtr->si->imd->iname);
}

/*
 * Populates the as_mon_jobstat and returns to mult-key lookup monitoring infrastructure.
 * Serves as a callback function
 *
 * Returns -
 * 		NULL - In case of failure.
 * 		as_mon_jobstat - On success.
 */
as_mon_jobstat *
as_query_get_jobstat(uint64_t trid)
{
	as_mon_jobstat *stat;
	as_query_transaction *qtr;
	int rv = AS_QUERY_ERR;
	rv     =  hash_get_qtr(trid, &qtr);

	if (rv != AS_QUERY_OK) {
		cf_warning(AS_MON, "No query was found with trid [ %"PRIu64" ]", trid);
		stat = NULL;
	}
	else {
		stat = cf_malloc(sizeof(as_mon_jobstat));
		if (!stat) {
			cf_crash(AS_QUERY, "Allocation Error in job stat !!");
		}

		as_query_fill_jobstat(qtr, stat);
		qtr_release(qtr, __FILE__, __LINE__);
	}
	return stat;
}


int
as_mon_query_jobstat_reduce_fn (void *key, uint32_t keylen, void *object, void *udata)
{
	as_query_transaction * qtr = (as_query_transaction*)object;
	query_jobstat *job_pool = (query_jobstat*) udata;

	if ( job_pool->index >= job_pool->max_size) return AS_QUERY_OK;
	as_mon_jobstat * stat = *(job_pool->jobstat);
	stat                  = stat + job_pool->index;
	as_query_fill_jobstat(qtr, stat);
	(job_pool->index)++;
	return AS_QUERY_OK;
}

as_mon_jobstat *
as_query_get_jobstat_all(int * size)
{
	*size = rchash_get_size(g_query_job_hash);
	if(*size == 0) return AS_QUERY_OK;

	as_mon_jobstat     * job_stats;
	query_jobstat     job_pool;

	job_stats          = (as_mon_jobstat *) cf_malloc(sizeof(as_mon_jobstat) * (*size));
	if (!job_stats) {
		cf_crash(AS_QUERY, "Allocation Error in job stat all !!");
	}
	job_pool.jobstat  = &job_stats;
	job_pool.index    = 0;
	job_pool.max_size = *size;
	rchash_reduce(g_query_job_hash, as_mon_query_jobstat_reduce_fn, &job_pool);
	*size              = job_pool.index;
	return job_stats;
}

udf_call *
as_query_get_udf_call(void *ptr)
{
	as_query_transaction *qtr = (as_query_transaction *)ptr;
	return &qtr->call;
}

void
as_query_histogram_dumpall()
{
	if (g_config.query_enable_histogram == false) 
	{
		return;
	}

	if (query_txn_q_wait_hist) {
		histogram_dump(query_txn_q_wait_hist);
	}
	if (query_query_q_wait_hist) {
		histogram_dump(query_query_q_wait_hist);
	}
	if (query_prepare_batch_hist) {
		histogram_dump(query_prepare_batch_hist);
	}
	if (query_batch_io_q_wait_hist) {
		histogram_dump(query_batch_io_q_wait_hist);
	}
	if (query_batch_io_hist) {
		histogram_dump(query_batch_io_hist);
	}
	if (query_net_io_hist) {
		histogram_dump(query_net_io_hist);
	}
}


/*
 * Query Subsystem Initialization function
 */
// **************************************************************************************************
void
as_query_gconfig_default(as_config *c)
{
	// NB: Do not change query_threads default to odd. as_query_reinit code cannot
	// handle it. Code to handle it is unnecessarily complicated code, hence opted
	// to make the default value even.
	c->query_threads             = 6;
	c->query_worker_threads      = 15;
	c->query_priority            = 10;
	c->query_sleep_us            = 1;
	c->query_bsize               = QUERY_BATCH_SIZE;
	c->query_in_transaction_thr  = 0;
	c->query_req_max_inflight    = AS_QUERY_MAX_QREQ_INFLIGHT;
	c->query_bufpool_size        = AS_QUERY_MAX_BUFS;
	c->query_short_q_max_size    = AS_QUERY_MAX_SHORT_QUEUE_SZ;
	c->query_long_q_max_size     = AS_QUERY_MAX_LONG_QUEUE_SZ;
	c->query_buf_size            = AS_QUERY_BUF_SIZE;
	c->query_threshold           = 10;	// threshold after which the query is considered long running
										// no reason for choosing 10
	c->query_rec_count_bound     = UINT64_MAX; // Unlimited
	c->query_req_in_query_thread = 0;
	c->query_untracked_time_ms   = AS_QUERY_UNTRACKED_TIME;

	c->partitions_pre_reserved       = false;

	// Aggregation
	c->udf_runtime_max_memory    = ULONG_MAX;
	c->udf_runtime_max_gmemory   = ULONG_MAX;
	c->udf_runtime_gmemory_used  = 0;
}

uint32_t
query_job_trid_hash(void *value, uint32_t keylen)
{
	return( *(uint32_t *)value);
}


void
as_query_init()
{
	g_current_queries_count = 0;
	cf_detail(AS_QUERY, "Initialize %d Query Worker threads.", g_config.query_threads);

	// global job hash to keep track of the query job
	int rc = rchash_create(&g_query_job_hash, query_job_trid_hash, NULL, sizeof(uint64_t), 64, RCHASH_CR_MT_MANYLOCK);
	if (rc) {
		cf_crash(AS_QUERY, "Failed to create query job hash");
	}

	// I/O threads
	g_query_qwork_pool = cf_queue_create(sizeof(query_work *), true);
	if (!g_query_qwork_pool)
		cf_crash(AS_QUERY, "Failed to create query io queue");

	g_query_response_bb_pool = cf_queue_create(sizeof(void *), true);
	if (!g_query_response_bb_pool)
		cf_crash(AS_QUERY, "Failed to create response buffer query");


	g_query_work_queue = cf_queue_create(sizeof(query_work *), true);
	if (!g_query_work_queue)
		cf_crash(AS_QUERY, "Failed to create query io queue");

	// Create the query worker threads detached so we don't need to join with them.
	if (pthread_attr_init(&g_query_worker_th_attr)) {
		cf_crash(AS_SINDEX, "failed to initialize the query worker thread attributes");
	}
	if (pthread_attr_setdetachstate(&g_query_worker_th_attr, PTHREAD_CREATE_DETACHED)) {
		cf_crash(AS_SINDEX, "failed to set the query worker thread attributes to the detached state");
	}
	int max = g_config.query_worker_threads;
	for (int i = 0; i < max; i++) {
		pthread_create(&g_query_worker_threads[i], &g_query_worker_th_attr,
				qwork_th, (void*)g_query_work_queue);
	}

	g_query_short_queue = cf_queue_create(sizeof(as_query_transaction *), true);
	if (!g_query_short_queue)
		cf_crash(AS_QUERY, "Failed to create short query transaction queue");

	g_query_long_queue = cf_queue_create(sizeof(as_query_transaction *), true);
	if (!g_query_long_queue)
		cf_crash(AS_QUERY, "Failed to create long query transaction queue");

	// Create the query threads detached so we don't need to join with them.
	if (pthread_attr_init(&g_query_th_attr)) {
		cf_crash(AS_SINDEX, "failed to initialize the query thread attributes");
	}
	if (pthread_attr_setdetachstate(&g_query_th_attr, PTHREAD_CREATE_DETACHED)) {
		cf_crash(AS_SINDEX, "failed to set the query thread attributes to the detached state");
	}

	max = g_config.query_threads;
	for (int i = 0; i < max; i += 2) {
		if (pthread_create(&g_query_threads[i], &g_query_th_attr,
					query_th, (void*)g_query_short_queue)
				|| pthread_create(&g_query_threads[i + 1], &g_query_th_attr,
						query_th, (void*)g_query_long_queue)) {
			cf_crash(AS_QUERY, "Failed to create query transaction threads for query short queue");
		}
	}
	char hist_name[64];
	sprintf(hist_name, "query_txn_q_wait_us");
	if (NULL == (query_txn_q_wait_hist = histogram_create(hist_name, HIST_MICROSECONDS))) {
		cf_warning(AS_SINDEX, "couldn't create histogram for the time spent in transaction queue by queries.");
	}

	sprintf(hist_name, "query_query_q_wait_us");
	if (NULL == (query_query_q_wait_hist = histogram_create(hist_name, HIST_MICROSECONDS))) {
		cf_warning(AS_SINDEX, "couldn't create histogram for time spent waiting for batch creation phase");
	}

	sprintf(hist_name, "query_prepare_batch_us");
	if (NULL == (query_prepare_batch_hist = histogram_create(hist_name, HIST_MICROSECONDS))) {
		cf_warning(AS_SINDEX, "couldn't create histogram for query batch creation phase");
	}

	sprintf(hist_name, "query_batch_io_q_wait_us");
	if (NULL == (query_batch_io_q_wait_hist = histogram_create(hist_name, HIST_MICROSECONDS))) {
		cf_warning(AS_SINDEX, "couldn't create histogram for i/o response time for query batches");
	}

	sprintf(hist_name, "query_batch_io_us");
	if (NULL == (query_batch_io_hist = histogram_create(hist_name, HIST_MICROSECONDS))) {
		cf_warning(AS_SINDEX, "couldn't create histogram for i/o of query batches");
	}

	sprintf(hist_name, "query_net_io_us");
	if (NULL == (query_net_io_hist = histogram_create(hist_name, HIST_MICROSECONDS))) {
		cf_warning(AS_SINDEX, "couldn't create histogram for query net-i/o");
	}

	g_config.query_enable_histogram	 = false;
	g_config.partitions_pre_reserved = false;
}

/*
 * 	Description -
 * 		It tries to set the query_worker_threads to the given value.
 *
 * 	Synchronization -
 * 		Takes a global query lock to protect the config of
 *
 *	Arguments -
 *		set_size - Value which one want to assign to query_threads.
 *
 * 	Returns -
 * 		AS_QUERY_OK  - On successful resize of query threads.
 * 		AS_QUERY_ERR - Either the set_size exceeds AS_QUERY_MAX_THREADS
 * 					   OR Query threads were not initialized on the first place.
 */
int
as_query_worker_reinit(int set_size, int *actual_size)
{
	if (set_size > AS_QUERY_MAX_WORKER_THREADS) {
		cf_warning(AS_QUERY, "Cannot increase query threads more than %d",
				AS_QUERY_MAX_WORKER_THREADS);
		//unlock
		return AS_QUERY_ERR;
	}

	pthread_rwlock_wrlock(&g_query_lock);
	// Add threads if count is increased
	int i = cf_atomic32_get(g_query_worker_threadcnt);
	g_config.query_worker_threads = set_size;
	if (set_size > g_query_worker_threadcnt) {
		for (; i < set_size; i++) {
			cf_detail(AS_QUERY, "Creating thread %d", i);
			if (0 != pthread_create(&g_query_worker_threads[i], &g_query_worker_th_attr,
					qwork_th, (void*)g_query_work_queue)) {
				break;
			}
		}
		g_config.query_worker_threads = i;
	}
	*actual_size = g_config.query_worker_threads;

	pthread_rwlock_unlock(&g_query_lock);

	return AS_QUERY_OK;
}

/*
 * 	Description -
 * 		It tries to set the query_threads to the given value.
 *
 * 	Synchronization -
 * 		Takes a global query lock to protect the config of
 *
 *	Arguments -
 *		set_size - Value which one want to assign to query_threads.
 *
 * 	Returns -
 * 		AS_QUERY_OK  - On successful resize of query threads.
 * 		AS_QUERY_ERR - Either the set_size exceeds AS_QUERY_MAX_THREADS
 * 					   OR Query threads were not initialized on the first place.
 */
int
as_query_reinit(int set_size, int *actual_size)
{
	if (set_size > AS_QUERY_MAX_THREADS) {
		cf_warning(AS_QUERY, "Cannot increase query threads more than %d",
				AS_QUERY_MAX_THREADS);
		return AS_QUERY_ERR;
	}

	pthread_rwlock_wrlock(&g_query_lock);
	// Add threads if count is increased
	int i = cf_atomic32_get(g_query_threadcnt);

	// make it multiple of 2
	if (set_size % 2 != 0)
		set_size++;

	g_config.query_threads = set_size;
	if (set_size > g_query_threadcnt) {
		for (; i < set_size; i++) {
			cf_detail(AS_QUERY, "Creating thread %d", i);
			if (0 != pthread_create(&g_query_threads[i], &g_query_th_attr,
					query_th, (void*)g_query_short_queue)) {
				break;
			}
			i++;
			if (0 != pthread_create(&g_query_threads[i], &g_query_th_attr,
					query_th, (void*)g_query_long_queue)) {
				break;
			}
		}
		g_config.query_threads = i;
	}
	*actual_size = g_config.query_threads;

	pthread_rwlock_unlock(&g_query_lock);

	return AS_QUERY_OK;
}
// **************************************************************************************************

<|MERGE_RESOLUTION|>--- conflicted
+++ resolved
@@ -817,12 +817,8 @@
 {
 	if (qtr && qtr->fd_h) {
 		qtr->fd_h->fh_info &= ~FH_INFO_DONOT_REAP;
-<<<<<<< HEAD
 		qtr->fd_h->last_used = cf_getms();
 		AS_RELEASE_FILE_HANDLE(qtr->fd_h);
-=======
-		as_end_of_transaction(qtr->fd_h, qtr_is_abort(qtr));
->>>>>>> 2b0ba3bd
 		qtr->fd_h = NULL;
 	}
 }
@@ -1009,64 +1005,35 @@
  * Query Reservation Abstraction
  */
 // **************************************************************************************************
-<<<<<<< HEAD
-as_partition_reservation *
-query_reserve_qnode(as_namespace * ns, as_query_transaction * qtr, as_partition_id  pid, as_partition_reservation * rsv)
-{
-	// qtr could be preserved in some cases (when its enabled in the config)
-	// If that is the case, just return the reservation ptr from the cached values
-	if (qtr->qctx.qnodes_pre_reserved) {
-		if (!qtr->qctx.is_partition_qnode[pid]) {
-			cf_debug(AS_QUERY, "Getting digest in rec list which do not belong to qnode.");
-=======
 // Returns NULL if partition with is 'pid' is not query-able Else 
 //      if all the partitions are reserved upfront returns the rsv used for reserving the partition
 //      else reserves the partition and returns rsv
 as_partition_reservation *
-as_query_reserve_partition(as_namespace * ns, as_query_transaction * qtr, as_partition_id  pid, as_partition_reservation * rsv)
+query_reserve_partition(as_namespace * ns, as_query_transaction * qtr, as_partition_id  pid, as_partition_reservation * rsv)
 {
 	if (qtr->qctx.partitions_pre_reserved) {
 		if (!qtr->qctx.can_partition_query[pid]) {
 			cf_debug(AS_QUERY, "Getting digest in rec list which do not belong to query-able partition.");
->>>>>>> 2b0ba3bd
 			return NULL;
 		}
 		return &qtr->rsv[pid];
 	}
-<<<<<<< HEAD
-
-	// If its not preserved, reserve it and return 
+
+	// Works for scan aggregation
 	if (!rsv) {
-		cf_warning(AS_QUERY, "rsv is null while reserving qnode.");
+		cf_warning(AS_QUERY, "rsv is null while reserving partition.");
 		return NULL;
 	}
 	AS_PARTITION_RESERVATION_INITP(rsv);
-	if (0 != as_partition_reserve_qnode(ns, pid, rsv)) {
+	if (0 != as_partition_reserve_query(ns, pid, rsv)) {
 		return NULL;
-=======
-	else {
-		// Works for scan aggregation
-		if (!rsv) {
-			cf_warning(AS_QUERY, "rsv is null while reserving partition.");
-			return NULL;
-		}
-		AS_PARTITION_RESERVATION_INITP(rsv);
-		if (0 != as_partition_reserve_query(ns, pid, rsv)) {
-			return NULL;
-		}
-		cf_atomic_int_incr(&g_config.dup_tree_count);
->>>>>>> 2b0ba3bd
 	}
 	cf_atomic_int_incr(&g_config.dup_tree_count);
 	return rsv;
 }
 
 void
-<<<<<<< HEAD
-query_release_qnode(as_query_transaction * qtr, as_partition_reservation * rsv)
-=======
-as_query_release_partition(as_query_transaction * qtr, as_partition_reservation * rsv)
->>>>>>> 2b0ba3bd
+query_release_partition(as_query_transaction * qtr, as_partition_reservation * rsv)
 {
 	if (!qtr->qctx.partitions_pre_reserved) {
 		as_partition_release(rsv);
@@ -1589,11 +1556,7 @@
 	// query-able anymore then no need to return anything
 	// Since we are reserving all the partitions upfront, this is a defensive check
 	as_partition_id pid =  as_partition_getid(*dig);
-<<<<<<< HEAD
-	rsv                 = query_reserve_qnode(ns, qtr, pid, rsv);
-=======
-	rsv                 = as_query_reserve_partition(ns, qtr, pid, rsv);
->>>>>>> 2b0ba3bd
+	rsv                 = query_reserve_partition(ns, qtr, pid, rsv);
 	if (!rsv) {
 		return AS_QUERY_OK;
 	}
@@ -1634,11 +1597,7 @@
 		if (!query_record_matches(qtr, &rd, skey)) {
 			as_storage_record_close(r, &rd);
 			as_record_done(&r_ref, ns);
-<<<<<<< HEAD
-			query_release_qnode(qtr, rsv);
-=======
-			as_query_release_partition(qtr, rsv);
->>>>>>> 2b0ba3bd
+			query_release_partition(qtr, rsv);
 			cf_atomic64_incr(&g_config.query_false_positives);
 			ASD_QUERY_IO_NOTMATCH(nodeid, qtr->trid);
 			return AS_QUERY_OK;
@@ -1649,11 +1608,7 @@
 			as_storage_record_close(r, &rd);
 			as_record_done(&r_ref, ns);
 			qtr_set_err(qtr, AS_PROTO_RESULT_FAIL_QUERY_CBERROR, __FILE__, __LINE__);
-<<<<<<< HEAD
-			query_release_qnode(qtr, rsv);
-=======
-			as_query_release_partition(qtr, rsv);
->>>>>>> 2b0ba3bd
+			query_release_partition(qtr, rsv);
 			ASD_QUERY_IO_ERROR(nodeid, qtr->trid);
 			return AS_QUERY_ERR;
 		}
@@ -1668,11 +1623,7 @@
 				*(uint64_t *)dig);
 	}
 CLEANUP :
-<<<<<<< HEAD
-	query_release_qnode(qtr, rsv);
-=======
-	as_query_release_partition(qtr, rsv);
->>>>>>> 2b0ba3bd
+	query_release_partition(qtr, rsv);
 
 	ASD_QUERY_IO_FINISHED(nodeid, qtr->trid);
 
@@ -1789,15 +1740,15 @@
 }
 
 static as_partition_reservation *
-agg_reserve_qnode(void *udata, as_namespace *ns, as_partition_id pid, as_partition_reservation *rsv)
-{
-	return query_reserve_qnode(ns, (as_query_transaction *)udata, pid, rsv);
+agg_reserve_partition(void *udata, as_namespace *ns, as_partition_id pid, as_partition_reservation *rsv)
+{
+	return query_reserve_partition(ns, (as_query_transaction *)udata, pid, rsv);
 }
 
 static void
-agg_release_qnode(void *udata, as_partition_reservation *rsv)
-{
-	query_release_qnode((as_query_transaction *)udata, rsv);
+agg_release_partition(void *udata, as_partition_reservation *rsv)
+{
+	query_release_partition((as_query_transaction *)udata, rsv);
 }
 
 static void
@@ -1823,8 +1774,8 @@
 const as_aggr_hooks query_aggr_hooks = {
 	.ostream_write = agg_ostream_write,
 	.set_error     = agg_set_error,
-	.ptn_reserve   = agg_reserve_qnode,
-	.ptn_release   = agg_release_qnode,
+	.ptn_reserve   = agg_reserve_partition,
+	.ptn_release   = agg_release_partition,
 	.pre_check     = agg_record_matches
 };
 // **************************************************************************************************
