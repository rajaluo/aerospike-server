/*
 * thr_query.c
 *
 * Copyright (C) 2012-2014 Aerospike, Inc.
 *
 * Portions may be licensed to Aerospike, Inc. under one or more contributor
 * license agreements.
 *
 * This program is free software: you can redistribute it and/or modify it under
 * the terms of the GNU Affero General Public License as published by the Free
 * Software Foundation, either version 3 of the License, or (at your option) any
 * later version.
 *
 * This program is distributed in the hope that it will be useful, but WITHOUT
 * ANY WARRANTY; without even the implied warranty of MERCHANTABILITY or FITNESS
 * FOR A PARTICULAR PURPOSE. See the GNU Affero General Public License for more
 * details.
 *
 * You should have received a copy of the GNU Affero General Public License
 * along with this program.  If not, see http://www.gnu.org/licenses/
 */

/*
 * This code is responsible for the query execution. Each query received
 * query transaction for the query threads to execute. Query has two parts
 * a) Generator  : This query the Aerospike Index B-tree and creates the digest list and
 *                 queues it up for LOOKUP / UDF / AGGREGATION / MRJ
 * b) Aggregator : This does required processing of the record and send back
 *                 response to the clients.
 *                 LOOKUP:      Read the record from the disk and based on the
 *                              records selected by query packs it into the buffer
 *                              and returns it back to the client
 *                 UDF:         Reads the record from the disk and based on the
 *                              query applies UDF and packs the result back into
 *                              the buffer and returns it back to the client.
 *                 AGGREGATION: Creates istream(on the digstlist) and ostream(
 *                              over the network buffer) and applies aggregator
 *                              functions. For a single query this can be called
 *                              multiple times. The istream interface takes care
 *                              of partition reservation / record opening/ closing
 *                              and object lock synchronization. Whole of which
 *                              is driven by as_stream_read / as_stream_write from
 *                              inside aggregation UDF. ostream keeps sending by
 *                              batched result to the client.
 *                 MRJ        : Creates istream(on the digest list) and ostream
 *                              (over the queue of mapped result throttled one)
 *                              which can then feed into next level of function.
 *                              Modalities <TBD>
 *
 *  Please note all these parts can either be performed under single thread
 *  context or by different set of threads. For the namespace with data on disk
 *  I/O is performed separately in different set of I/O pools
 *
 *  Flow of code looks like
 *
 *  1. thr_tsvc()
 *
 *                 ---------------------------------> as_query__generator
 *                /                                      /|\      |
 *  as_query -----                                        |       |   qtr released
 * (sets up qtr)  \   qtr reserved                        |      \|/
 *                 ----------------> g_query_q ------> as_query__th
 *
 *
 *  2. Query Threads
 *                          ---------------------------------> as_query__process_request
 *                        /                                          /|\      |
 *  as_query__generator --                                            |       |  qtr released
 *  (sets up qreq)        \  qtr reserved                             |      \|/
 *                          --------------> g_query_request_queue -> as_query__th
 *
 *
 *
 *  3. I/O threads
 *                                as_query__process_ioreq  --> as_query__io
 *                               /
 *  as_query__process_request ----- as_query__process_mrjreq  (NOT IMPLEMENTED)
 *                               \
 *                                as_query__process_aggreq --> as_query__agg
 *
 *  (Releases all the resources qtr and qreq if allocated)
 *
 *  A query may be single thread execution or a multi threaded application. In the
 *  single thread execution all the functions are called in the single thread context
 *  and no queue is involved. In case of multi thread context qtr is setup by thr_tsvc
 *  and which is picked up by the query threads which could either service it in single
 *  thread or queue up to the I/O worker thread (done generally in case of data on ssd)
 *
 */

#include <assert.h>
#include <errno.h>
#include <pthread.h>
#include <stdio.h>
#include <string.h>
#include <strings.h>
#include <arpa/inet.h>
#include <netinet/in.h>
#include <sys/socket.h>
#include <sys/time.h>

#include "aerospike/as_buffer.h"
#include "aerospike/as_integer.h"
#include "aerospike/as_list.h"
#include "aerospike/as_map.h"
#include "aerospike/as_msgpack.h"
#include "aerospike/as_serializer.h"
#include "aerospike/as_stream.h"
#include "aerospike/as_string.h"
#include "aerospike/as_rec.h"
#include "aerospike/as_val.h"
#include "aerospike/mod_lua.h"
#include "citrusleaf/cf_ll.h"

#include "ai.h"
#include "ai_btree.h"
#include "bt.h"
#include "bt_iterator.h"

#include "base/aggr.h"
#include "base/datamodel.h"
#include "base/secondary_index.h"
#include "base/thr_tsvc.h"
#include "base/transaction.h"
#include "base/udf_memtracker.h"
#include "base/udf_rw.h"
#include "base/udf_record.h"
#include "fabric/fabric.h"

// parameter read off from a transaction

extern cf_vector * as_sindex_binlist_from_msg(as_namespace *ns, as_msg *msgp);
extern int as_query__queue(as_query_transaction *qtr);
typedef int (* as_query_ioreq_cb)
		(void *qtr, as_index_ref *r_ref, as_storage_rd *rd);

#define QUERY_BATCH_SIZE              100
#define AS_MAX_NUM_SCRIPT_PARAMS      10
// TODO: make it configurable
#define AS_QUERY_BUF_SIZE             1024 * 128
#define AS_QUERY_MAX_BUFS             256	// That makes it 32 meg max in steady state
#define AS_QUERY_MAX_QREQ             1024	// this is 4 kb

// Cap on query thread and query worker thread some
// number make it smarter
#define AS_QUERY_MAX_THREADS          32
#define AS_QUERY_MAX_WORKER_THREADS   15 * AS_QUERY_MAX_THREADS
#define AS_QUERY_MAX_QREQ_INFLIGHT    100	// worker queue capping per query
#define AS_QUERY_MAX_QUERY            500	// 32 MB be little generous for now!!
#define AS_QUERY_MAX_SHORT_QUEUE_SZ   500	// maximum 500 outstanding short running queries
#define AS_QUERY_MAX_LONG_QUEUE_SZ    500	// maximum 500 outstanding long  running queries
#define AS_QUERY_MAX_UDF_TRANSACTIONS 20	// Higher the value more aggressive it will be

#define QTR_FAILED(qtr) \
	((qtr)->abort || (qtr)->err)

#define AS_QUERY_UNTRACKED_TIME       1000 * 1000 * 1000 // (nanosecond) 1 sec
typedef enum {
	AS_QUERY_LOOKUP = 0,
	AS_QUERY_UDF    = 1,
	AS_QUERY_AGG    = 2,
	AS_QUERY_MRJ    = 3
} as_query_type;

struct as_query_transaction_s {

	// PROPERTIES

	uint64_t                 trid;
	as_file_handle         * fd_h;
	as_namespace           * ns;
	char                   * setname;
	as_sindex              * si;
	as_sindex_range        * srange;
	cl_msg                 * msgp;

	// INPUT

	as_query_type            job_type;  // Job type [LOOKUP/AGG/UDF/MRJ]
	cf_vector              * binlist;
	udf_call                 call;     // Record UDF Details
	as_aggr_call             agg_call; // Stream UDF Details 
	as_sindex_qctx           qctx;     // Secondary Index details

	// OUTPUT
	int                      result_code;
	bool                     abort; // user abort rec-count-bound/query-timeout/query-kill
	bool                     err;   // Internal system err or parameter err

	// bounds and counters
	int                      loop;
	uint64_t                 start_time;               // Start time
	uint64_t                 end_time;                 // timeout value
	cf_atomic_int            num_records;              // Number of records returned as result
												// if aggregation returns 1 record count
												// is 1, irrelevant of number of record
												// being touched.
	uint32_t                 n_digests;                // Digests picked by SIK
												// including record read
<<<<<<< HEAD
	uint64_t                 net_io_bytes;
	uint64_t                 read_success;
	uint64_t                 waiting_time_ns;          // Time spent waiting by query in query_queue
	uint64_t                 querying_ai_time_ns;      // Time spent by query to run lookup secondary index trees.
	uint64_t                 queued_time_ns;

	// PRIORITY PARAMETERS
	uint32_t                 yield_count;              // Number of loops
	cf_atomic32              qreq_in_flight;
	uint32_t                 priority;

	// INTERNAL
	as_query_ioreq_cb        req_cb;                 // Call back for the io threads
	uint32_t                 buf_reserved;             // for memory tracking
	cf_buf_builder  *        bb_r;
	pthread_mutex_t          buf_mutex;
	cf_atomic_int	         udf_runtime_memory_used;  // Currently reserved
												// udf runtime memory
	bool                     is_malloc;
	bool                     inited;
	struct ai_obj            bkey;
	bool                     short_running;
	bool                     track;
	as_partition_reservation rsv[AS_PARTITIONS];
=======
	cf_atomic32       net_io_bytes;
	uint64_t          read_success;
	uint64_t          waiting_time_ns;          // Time spent waiting by query in query_queue
	uint64_t          querying_ai_time_ns;      // Time spent by query to run lookup secondary index trees.
	uint64_t          queued_time_ns;

	// PRIORITY PARAMETERS
	uint32_t          yield_count;              // Number of loops
	cf_atomic32       qreq_in_flight;
	cf_atomic32       outstanding_net_io;
	cf_atomic32       push_seq_number;
	cf_atomic32       pop_seq_number;
	uint32_t          priority;

	// INTERNAL
	as_query_ioreq_cb req_cb;                 // Call back for the io threads
	uint32_t          buf_reserved;             // for memory tracking
	cf_buf_builder  * bb_r;
	pthread_mutex_t   buf_mutex;
	cf_atomic_int	  udf_runtime_memory_used;  // Currently reserved
												// udf runtime memory
	struct ai_obj     bkey;
	
	// Following are single threaded access put it in single byte
	bool              is_malloc;
	bool			  inited;
	bool              short_running;
	bool              track;
	bool              has_send_fin;
	bool              blocking;
>>>>>>> d6adda16

	// Record UDF Management
	cf_atomic_int            uit_queued;    				// Throttling: max in flight scan
	cf_atomic_int            uit_completed; 				// Number of udf transactions successfully completed
	cf_atomic64			     uit_total_run_time;			// Average transaction processing time for all udf internal transactions
};

typedef enum {
	AS_QUERY_REQTYPE_NONE = -1, // Request for I/O
	AS_QUERY_REQTYPE_IO   =  0, // Request for I/O
	AS_QUERY_REQTYPE_UDF  =  1, // Request for running UDF on query result
	AS_QUERY_REQTYPE_AGG  =  2, // Request for Aggregation
	AS_QUERY_REQTYPE_MRJ  =  3  // Request for MRJ
} as_query_request_type;

typedef struct as_query_request_s {
	as_query_request_type    type;
	byte                     agg_stage;
	as_query_transaction   * qtr;
	cf_ll                  * recl;
} as_query_request;

static cf_atomic32      g_query_init            = 0;
static int              g_current_queries_count = 0;
static pthread_rwlock_t g_query_lock
						= PTHREAD_RWLOCK_WRITER_NONRECURSIVE_INITIALIZER_NP;
pthread_mutex_t         g_query_arr_mutex;

// Query management
static rchash *g_query_job_hash = NULL;

// Histograms

histogram * query_txn_q_wait_hist;               // Histogram to track time spend in trasaction queue
histogram * query_prepare_batch_q_wait_hist;     // Histogram to track time spend waiting in queue for query thread
histogram * query_prepare_batch_hist;            // Histogram to track time spend while preparing batches
histogram * query_batch_io_q_wait_hist;          // Histogram to track time spend waiting in queue for worker thread
histogram * query_batch_io_hist;                 // Histogram to track time spend doing I/O per batch
histogram * query_net_io_hist;                   // Histogram to track time spend sending results to client

#define QUERY_HIST_INSERT_DATA_POINT(type, start_time_ns)              \
do {                                                                   \
	if (g_config.query_enable_histogram && start_time_ns != 0) {       \
		if (type) {                                                    \
			histogram_insert_data_point(type, start_time_ns);          \
		}                                                              \
	}                                                                  \
} while(0);


// forward declarations

// Buf Builder Pool
static cf_queue  * g_query_response_bb_pool  = 0;
int                as_query__bb_poolrelease(cf_buf_builder *bb_r);
cf_buf_builder   * as_query__bb_poolrequest();

// Query request
static cf_queue  * g_query_qreq_pool         = 0;
int                as_query__qreq_poolrelease(as_query_request *qreq);
as_query_request * as_query__qreq_poolrequest();


// GENERATOR
static pthread_t      g_query_threads[AS_QUERY_MAX_THREADS];
static pthread_attr_t g_query_th_attr;
static cf_queue     * g_query_queue           = 0;
static cf_queue     * g_query_long_queue      = 0;
static cf_atomic32    g_query_threadcnt       = 0;
inline void           as_query__generator(as_query_transaction *qtr);
void                * as_query__th(void* q_to_wait_on);

// I/O & AGGREGATOR
static pthread_t      g_query_worker_threads[AS_QUERY_MAX_WORKER_THREADS];
static pthread_attr_t g_query_worker_th_attr;
static cf_queue     * g_query_request_queue    = 0;
static cf_atomic32    g_query_worker_threadcnt = 0;
static int            as_query__push_qreq(as_query_request *qreq);
as_query_request    * as_query__pop_qreq();
void                * as_query__worker_th(void *q_to_wait_on);
int                   as_query__process_ioreq(as_query_request *qio);
int                   as_query__process_udfreq(as_query_request *qudf);
int                   as_query__process_aggreq(as_query_request *qagg);
int                   as_query__process_request(as_query_request *qreqp);

// Client Response Functions
int                  as_query__add_fin(as_query_transaction *qtr);
int                  as_query__add_response(void *qtr,
							as_index_ref *r_ref, as_storage_rd *rd);

// Query transaction functions
void                 as_query__transaction_done(as_query_transaction *qtr);
int                  as_qtr__release(as_query_transaction *qtr, char *fname, int lineno);
int                  as_qtr__reserve(as_query_transaction *qtr, char *fname, int lineno);
<<<<<<< HEAD
as_partition_reservation *  as_query_reserve_qnode(as_namespace * ns, as_query_transaction * qtr, 
										as_partition_id pid, as_partition_reservation * rsv);
void                 as_query_release_qnode(as_query_transaction * qtr, as_partition_reservation * rsv);
=======
int                  as_query__netio(as_query_transaction *qtr, bool final);
int                  as_query__netio_wait(as_query_transaction *qtr);
>>>>>>> d6adda16

#define AS_QUERY_INCREMENT_ERR_COUNT(qtr)   \
	if(qtr->job_type == AS_QUERY_AGG) {    \
		cf_atomic64_incr(&(qtr->si->stats.agg_errs));    \
		cf_atomic64_incr(&g_config.n_agg_errs);         \
	}    \
	else if(qtr->job_type == AS_QUERY_LOOKUP)    \
	{   \
		cf_atomic64_incr(&(qtr->si->stats.lookup_errs));    \
		cf_atomic64_incr(&g_config.n_lookup_errs);    \
	}

#define AS_QUERY_INCREMENT_ABORT_COUNT(qtr)   \
	if(qtr->job_type == AS_QUERY_AGG) {    \
		cf_atomic64_incr(&g_config.n_agg_abort);    \
	}    \
	else if(qtr->job_type == AS_QUERY_LOOKUP)    \
	{   \
		cf_atomic64_incr(&g_config.n_lookup_abort);    \
	}

static inline void
as_query__update_stats(as_query_transaction *qtr)
{
	int rows = qtr->num_records;

	if (qtr->abort) {
		AS_QUERY_INCREMENT_ABORT_COUNT(qtr);
	}
	else if (qtr->err) {
		AS_QUERY_INCREMENT_ERR_COUNT(qtr);
	}

	if( qtr->job_type == AS_QUERY_AGG) {
		if (!QTR_FAILED(qtr))
			cf_atomic64_incr(&g_config.n_agg_success);
		cf_atomic64_incr(&qtr->si->stats.n_aggregation);
		cf_atomic64_add(&qtr->si->stats.agg_response_size, qtr->buf_reserved);
		cf_atomic64_add(&qtr->si->stats.agg_num_records, qtr->num_records);
		cf_atomic64_add(&g_config.agg_response_size, qtr->buf_reserved);
		cf_atomic64_add(&g_config.agg_num_records, qtr->num_records);
	}
	else if( qtr->job_type == AS_QUERY_LOOKUP )
	{
		if (!QTR_FAILED(qtr))
			cf_atomic64_incr(&g_config.n_lookup_success);
		cf_atomic64_incr(&qtr->si->stats.n_lookup);
		cf_atomic64_add(&qtr->si->stats.lookup_response_size, qtr->buf_reserved);
		cf_atomic64_add(&qtr->si->stats.lookup_num_records, qtr->num_records);
		cf_atomic64_add(&g_config.lookup_response_size, qtr->buf_reserved);
		cf_atomic64_add(&g_config.lookup_num_records, qtr->num_records);
	}
	cf_hist_track_insert_raw(g_config.q_rcnt_hist, rows);
	cf_hist_track_insert_data_point(g_config.q_hist, qtr->start_time);
	SINDEX_HIST_INSERT_DATA_POINT(qtr->si, query_hist, qtr->start_time);
	SINDEX_HIST_INSERT_RAW(qtr->si, query_rcnt_hist, qtr->n_digests);
	SINDEX_HIST_INSERT_RAW(qtr->si, query_diff_hist, qtr->n_digests - qtr->num_records);

	QUERY_HIST_INSERT_DATA_POINT(query_prepare_batch_hist, qtr->querying_ai_time_ns);
	QUERY_HIST_INSERT_DATA_POINT(query_prepare_batch_q_wait_hist, qtr->waiting_time_ns);

	uint64_t query_stop_time = cf_getns();
	uint64_t elapsed_us = (query_stop_time - qtr->start_time) / 1000;
	cf_detail(AS_QUERY,
			"Total time elapsed %"PRIu64" us, %d of %d read operations avg latency %"PRIu64" us",
			elapsed_us, rows, qtr->n_digests, rows > 0 ? elapsed_us / rows : 0);
}

#define AS_QUERY_PROCESS_INLINE(qtr) \
	(g_config.query_req_in_query_thread        \
	|| (((qtr))                      \
	   && ((cf_atomic32_get((qtr)->qreq_in_flight) > g_config.query_req_max_inflight) \
			|| ((qtr)->ns->storage_data_in_memory)))) \
	? true                       \
	: false

static int query_aerospike_log(const as_aerospike * a, const char * file, const int line, const int lvl, const char * msg) {
	cf_fault_event(AS_QUERY, lvl, file, NULL, line, (char *) msg);
	return 0;
}

static const as_aerospike_hooks query_aerospike_hooks = {
	.open_subrec      = NULL,
	.close_subrec     = NULL,
	.update_subrec    = NULL,
	.create_subrec    = NULL,
	.rec_update       = NULL,
	.rec_remove       = NULL,
	.rec_exists       = NULL,
	.log              = query_aerospike_log,
	.get_current_time = NULL,
	.destroy          = NULL
};

// INTERNAL FUNCTIONS:
int
ll_recl_reduce_fn(cf_ll_element *ele, void *udata)
{
	return CF_LL_REDUCE_DELETE;
}

void
ll_recl_destroy_fn(cf_ll_element *ele)
{
	ll_recl_element * node = (ll_recl_element *) ele;
	if (node) {
		if (node->dig_arr) {
			cf_free(node->dig_arr);
		}
		cf_free(node);
	}
}

void
as_query_histogram_dumpall()
{
	if (g_config.query_enable_histogram == false) 
	{
		return;
	}

	if (query_txn_q_wait_hist) {
		histogram_dump(query_txn_q_wait_hist);
	}
	if (query_prepare_batch_q_wait_hist) {
		histogram_dump(query_prepare_batch_q_wait_hist);
	}
	if (query_prepare_batch_hist) {
		histogram_dump(query_prepare_batch_hist);
	}
	if (query_batch_io_q_wait_hist) {
		histogram_dump(query_batch_io_q_wait_hist);
	}
	if (query_batch_io_hist) {
		histogram_dump(query_batch_io_hist);
	}
	if (query_net_io_hist) {
		histogram_dump(query_net_io_hist);
	}
}

void
as_query_set_job_tracking(bool enable)
{
	// This is not ref counted but is protected under MUTEX lock for
	// read
	pthread_mutex_lock(&g_query_arr_mutex);
	if (enable && !g_config.query_job_tracking) {
		g_current_queries_count = 0;
		g_config.query_job_tracking = true;
	} else if (!enable && g_config.query_job_tracking) {
		g_current_queries_count = 0;
		g_config.query_job_tracking = false;
	}
	pthread_mutex_unlock(&g_query_arr_mutex);
}

uint32_t
query_job_trid_hash(void *value, uint32_t keylen)
{
	return( *(uint32_t *)value);
}


static void
as_query__release_fd(as_query_transaction *qtr)
{
	if (qtr && qtr->fd_h) {
		qtr->fd_h->fh_info &= ~FH_INFO_DONOT_REAP;
		AS_RELEASE_FILE_HANDLE(qtr->fd_h);
		qtr->fd_h = NULL;
	}
}

/* Requirements
 *  Needed for performing operation on running queries.
 *
 * Arguments
 * 	qtr --> To put qtr in a global hash
 *
 * Returns:
 * 	AS_QUERY_OK     - qtr is successfully added into the rchash.
 *	non-zero values - Otherwise
 *
 */
int
as_query__put_qtr(as_query_transaction * qtr)
{
	if (!qtr->track) {
		return AS_QUERY_CONTINUE;
	}

	int rc = rchash_put_unique(g_query_job_hash, &qtr->trid, sizeof(qtr->trid), qtr);
	if (rc) {
		cf_warning(AS_SINDEX, "QTR Put in hash failed with error %d", rc);
	} else {
		cf_atomic64_incr(&g_config.query_tracked);
	}

	return rc;
}

/* Requirements
 *  Needed for performing operation on running queries.
 *
 * Arguments
 * 	qtr --> To get qtr from the global hash
 *
 * Returns:
 * 	AS_QUERY_OK     - qtr is successfully found in the global rchash.
 *	non-zero values - Otherwise
 *
 */
int
as_query__get_qtr(uint64_t trid, as_query_transaction ** qtr)
{
	int rv = rchash_get(g_query_job_hash, &trid, sizeof(trid), (void **) qtr);
	if (RCHASH_OK != rv) {
		cf_info(AS_SCAN, "Query job with transaction id [%"PRIu64"] does not exist", trid );
	}
	return rv;
}

/* Requirements
 *  Needed for performing operation on running queries.
 *
 * Arguments
 * 	qtr --> To delete qtr from the global hash
 *
 * Returns:
 * 	AS_QUERY_OK     - qtr is successfully deleted from the rchash.
 *	non-zero values - Otherwise
 *
 */
int
as_query__delete_qtr(as_query_transaction *qtr)
{
	if (!qtr->track) {
		return AS_QUERY_CONTINUE;
	}

	int rv = rchash_delete(g_query_job_hash, &qtr->trid, sizeof(qtr->trid));
	if (RCHASH_OK != rv) {
		cf_warning(AS_SINDEX, "Failed to delete qtr from query hash.");
	}
	return rv;
}

/*
 * Function as_query__bb_poolrelease
 *
 * Returns -
 * 		AS_QUERY_OK  - On success.
 * 		AS_QUERY_ERR - On failure.
 *
 */
int
as_query__bb_poolrelease(cf_buf_builder *bb_r)
{
	int ret = AS_QUERY_OK;
	if ((cf_queue_sz(g_query_response_bb_pool) > g_config.query_bufpool_size)
			|| g_config.query_buf_size != cf_buf_builder_size(bb_r)) {
		cf_detail(AS_QUERY, "Freed Buffer of Size %d with", bb_r->alloc_sz + sizeof(as_msg));
		cf_buf_builder_free(bb_r);
	} else {
		cf_detail(AS_QUERY, "Pushed %p %d %d ", bb_r, g_config.query_buf_size, cf_buf_builder_size(bb_r));
		ret = cf_queue_push(g_query_response_bb_pool, &bb_r);
		if (ret != CF_QUEUE_OK) {
			cf_warning(AS_QUERY, "Failed to release bb into the pool.. freeing it ");
			cf_buf_builder_free(bb_r);
		}
	}
	return ret;
}

/*
 * Function as_query__bb_poolrequest
 *
 * Returns -
 * 		cf_buf_builder *bb_r
 *
 * 	Description -
 * 		Tries to pop a buf from the queue/pool.
 * 		If the queue is empty, a new buf is created.
 */
cf_buf_builder *
as_query__bb_poolrequest()
{
	cf_buf_builder *bb_r;
	int rv = cf_queue_pop(g_query_response_bb_pool, &bb_r, CF_QUEUE_NOWAIT);
	if (rv == CF_QUEUE_EMPTY) {
		bb_r = cf_buf_builder_create_size(g_config.query_buf_size);
	} else if (rv == CF_QUEUE_OK) {
		bb_r->used_sz = 0;
		cf_detail(AS_QUERY, "Popped %p", bb_r);
	} else {
		cf_warning(AS_QUERY, "Failed to find response buffer in the pool%d", rv);
		return NULL;
	}
	return bb_r;
};

/*
 * Function as_query__qreq_poolrelease
 *
 * Returns -
 * 		AS_QUERY_OK - In case of success
 * 		AS_QUERY_ERR in case of failure
 */
int
as_query__qreq_poolrelease(as_query_request *qreq)
{
	if (!qreq) return AS_QUERY_OK;
	qreq->qtr   = 0;
	qreq->type  = AS_QUERY_REQTYPE_NONE;
	qreq->agg_stage = -1;

	int ret = AS_QUERY_OK;
	if (cf_queue_sz(g_query_qreq_pool) < AS_QUERY_MAX_QREQ) {
		cf_detail(AS_QUERY, "Pushed qreq %p", qreq);
		ret = cf_queue_push(g_query_qreq_pool, &qreq);
		if (ret != CF_QUEUE_OK) {
			cf_warning(AS_QUERY, "Failed to release bb into the pool.. freeing it ");
			cf_free(qreq);
		}
	} else {
		cf_detail(AS_QUERY, "Freed qreq %p", qreq);
		cf_free(qreq);
	}
	if (ret != CF_QUEUE_OK) ret = AS_QUERY_ERR;
	return ret;
}

as_query_request *
as_query__qreq_poolrequest()
{
	as_query_request *qreq = NULL;
	int rv = cf_queue_pop(g_query_qreq_pool, &qreq, CF_QUEUE_NOWAIT);
	if (rv == CF_QUEUE_EMPTY) {
		qreq = cf_malloc(sizeof(as_query_request));
		if (!qreq) {
			cf_warning(AS_QUERY, "Failed to allocate query request");
			return NULL;
		}
		cf_detail(AS_QUERY, " Created qreq %p", qreq);
		memset(qreq, 0, sizeof(as_query_request));
	} else if (rv == CF_QUEUE_OK) {
		cf_detail(AS_QUERY, " Popped qreq %p", qreq);
	} else {
		cf_warning(AS_QUERY, "Failed to find query request in the pool");
		return NULL;
	}
	qreq->qtr   = 0;
	qreq->type  = AS_QUERY_REQTYPE_NONE;
	qreq->agg_stage = -1;
	return qreq;
};

/*
 * Returns nothing
 * Increments qreq_in_flight
 */

int
as_query__push_qreq(as_query_request *qreq)
{
	// Choose queue carefully here from multiple queues in qtr
	cf_detail(AS_QUERY, "Pushed I/O request [%p,%p]", qreq, qreq->qtr);
	cf_atomic32_incr(&qreq->qtr->qreq_in_flight);
	if (g_config.query_enable_histogram) {
		qreq->qtr->queued_time_ns = cf_getns();
	}
	return cf_queue_push(g_query_request_queue, &qreq);
}

as_query_request *
as_query__pop_qreq()
{
	as_query_request *qreq = NULL;
	if (cf_queue_pop(g_query_request_queue, &qreq, CF_QUEUE_FOREVER) != 0) {
		cf_crash(AS_QUERY, "Failed to pop from Query request worker queue.");
	}
	// Choose queue carefully here from multiple queues in qtr
	cf_detail(AS_QUERY, "Popped I/O request [%p,%p]", qreq, qreq->qtr);
	cf_atomic32_decr(&qreq->qtr->qreq_in_flight);
	return qreq;
}

/*
 * Function as_query__transaction_done
 *
 * Returns -
 * 		nothing
 *
 * Notes -
 * 		Frees the qtr only if it was malloced before.
 *		It is called when ref count of the query becomes zero.
 *
 */
void
as_query__transaction_done(as_query_transaction *qtr)
{
	if (!qtr)
		return;

	if (qtr->uit_queued != 0) {
		cf_warning(AS_QUERY, "QUEUED UDF not equal to zero when query transaction is done");
	}

<<<<<<< HEAD
	// Release all the qnodes
	if (qtr->qctx.qnodes_pre_reserved) {
		for (int i=0; i<AS_PARTITIONS; i++) {
			if (qtr->qctx.is_partition_qnode[i]) {
				as_partition_release(&qtr->rsv[i]);
				cf_atomic_int_decr(&g_config.dup_tree_count);
			}
		}
	}

	// Send out the final data back
	if (qtr->fd_h) {
		as_query__add_fin(qtr);
		uint64_t time_ns        = 0;

		if (g_config.query_enable_histogram) {
			time_ns = cf_getns();
		}

		int brv = as_query__send_response(qtr);

		QUERY_HIST_INSERT_DATA_POINT(query_net_io_hist, time_ns);

		if (brv != AS_QUERY_OK) {
			cf_detail( AS_QUERY,
					"query request: Not sending the fin packet as the connection is closed");
		}
	} else {
		cf_debug( AS_QUERY,
				"query request: Not sending the fin packet as the connection is closed");
	}
=======
	
>>>>>>> d6adda16
	as_query__update_stats(qtr);

	// deleting it from the global hash.
	as_query__delete_qtr(qtr);

	bool do_free = qtr->is_malloc;

	if (qtr->bb_r) {
		as_query__bb_poolrelease(qtr->bb_r);
		qtr->bb_r = NULL;
	}
	cf_detail(AS_QUERY, "Cleaned up qtr %p", qtr);

	as_query__release_fd(qtr);

	if (qtr->srange)      as_sindex_range_free(&qtr->srange);
	if (qtr->si)          AS_SINDEX_RELEASE(qtr->si);
	if (qtr->binlist)     cf_vector_destroy(qtr->binlist);
	if (qtr->setname)     cf_free(qtr->setname);
	if (qtr->msgp)        cf_free(qtr->msgp);
	pthread_mutex_destroy(&qtr->buf_mutex);
	if (do_free) cf_rc_free(qtr);
}

int
as_qtr__send_fin(as_query_transaction *qtr) {
	// Send out the final data back
	if (qtr->fd_h) {
		as_query__add_fin(qtr);
		as_query__netio(qtr, true);
	} else {
		cf_debug( AS_QUERY,
				"query request: Not sending the fin packet as the connection is closed");
	}
	return AS_QUERY_OK;
}
/*
 * Function as_qtr__release
 *
 * Returns -
 * 		AS_QUERY_OK
 *
 * Notes -
 * 		releases the qtr.
 * 		Checks the ref_count == 0
 */
int
as_qtr__release(as_query_transaction *qtr, char *fname, int lineno)
{
	if (qtr) {
		int val = cf_rc_count(qtr);
		if (val > 1) {
			cf_rc_release(qtr);
		} else {
			if (qtr->has_send_fin) {
				cf_rc_release(qtr);
				cf_detail(AS_QUERY, "Free qtr ref count is zero");
				as_query__transaction_done(qtr);
			} else {
				qtr->has_send_fin = true;
				as_qtr__send_fin(qtr);
                // Above call should call this as_qtr__release again. 
			}
		}
		cf_detail(AS_QUERY, "Released qtr [%s:%d] %p %d ", fname, lineno, qtr, val);
		if (val == 0) {
		}
	}
	return AS_QUERY_OK;
}

/*
 * Function as_qtr__reserve
 *
 * Returns -
 * 		On success - AS_QUERY_OK
 * 		ON faiilure - AS_QUERY_ERR
 *
 * 	Synchronization -
 * 		Takes a lock before reserving the qtr. why do we need
 * 		it looks unnecessray ??
 */

int
as_qtr__reserve(as_query_transaction *qtr, char *fname, int lineno)
{
	if (!qtr) {
		return AS_QUERY_ERR;
	}
	pthread_rwlock_wrlock(&g_query_lock);
	int val = cf_rc_reserve(qtr);
	pthread_rwlock_unlock(&g_query_lock);
	cf_detail(AS_QUERY, "Reserved qtr [%s:%d] %p %d ", fname, lineno, qtr, val);
	return AS_QUERY_OK;
}

// Split the function up and move function to the correct places like
// proto.c etc.
// This is used by aggregation
int
as_query__add_val_response(void *void_qtr, const as_val *val, bool success)
{
	as_query_transaction *qtr = (as_query_transaction *)void_qtr;
	if( !qtr || qtr->abort )
	{
		cf_debug(AS_QUERY, "Query is in abort state");
		return AS_QUERY_ERR;
	}
	uint32_t msg_sz        = 0;
	as_val_tobuf(val, NULL, &msg_sz);
	if (0 == msg_sz) {
		cf_warning(AS_PROTO, "particle to buf: could not copy data!");
	}


	int ret = 0;

	pthread_mutex_lock(&qtr->buf_mutex);
	cf_buf_builder *bb_r = qtr->bb_r;
	if (bb_r == NULL) {
		// Assert that query is aborted if bb_r is found to be null
		pthread_mutex_unlock(&qtr->buf_mutex);
		return AS_QUERY_ERR;
	}
	if (msg_sz > (bb_r->alloc_sz - bb_r->used_sz)) {
		as_query__netio(qtr, false);
	}
	qtr->buf_reserved += msg_sz;
	ret = as_msg_make_val_response_bufbuilder(val, &qtr->bb_r, msg_sz, success);
	if (ret != 0) {
		cf_warning(AS_QUERY, "Weird there is space but still the packing failed "
				"available = %d msg size = %d",
				bb_r->alloc_sz - bb_r->used_sz, msg_sz);
	}
	qtr->num_records++;
	pthread_mutex_unlock(&qtr->buf_mutex);
	return ret;
}


/*
 * Function as_query__add_response
 *
 * Returns -
 *		AS_QUERY_OK  - On success.
 *		AS_QUERY_ERR - On failure.
 *
 * Notes -
 *	Basic query call back function. Fills up the client response buffer;
 *	sends out buffer and then
 *	reinitializes the buf for the next set of requests,
 *	In case buffer is full Bail out quick if unable to send response back to client
 *
 *	On success, qtr->num_records is incremented by 1.
 *				qtr->buf_reserved is incremented by msg size
 * Synchronization -
 * 		Takes a lock over qtr->buf
 */
int
as_query__add_response(void *void_qtr, as_index_ref *r_ref, as_storage_rd *rd)
{
	as_record *r = r_ref->r;
	as_query_transaction *qtr = (as_query_transaction *)void_qtr;
	size_t msg_sz = as_msg_response_msgsize(r, rd, false, NULL, false,
			qtr->binlist);
	int ret = 0;

	pthread_mutex_lock(&qtr->buf_mutex);
	cf_buf_builder *bb_r = qtr->bb_r;
	if (bb_r == NULL) {
		// Assert that query is aborted if bb_r is found to be null
		pthread_mutex_unlock(&qtr->buf_mutex);
		return AS_QUERY_ERR;
	}
	if (msg_sz > (bb_r->alloc_sz - bb_r->used_sz)) {
		as_query__netio(qtr, false);
	}
	qtr->buf_reserved += msg_sz;

	ret = as_msg_make_response_bufbuilder(r, rd, &qtr->bb_r, false,
			NULL, true, true, true, qtr->binlist);
	if (ret != 0) {
		cf_warning(AS_QUERY, "Weird there is space but still the packing failed "
				"available = %d msg size = %d",
				bb_r->alloc_sz - bb_r->used_sz, msg_sz);
	}
	qtr->num_records++;
	pthread_mutex_unlock(&qtr->buf_mutex);
	return ret;
}

void
as_query__add_result(char *res, as_query_transaction *qtr, bool success)
{
	const as_val * v = (as_val *) as_string_new (res, false);
	as_query__add_val_response((void *) qtr, v, success);
	as_val_destroy(v);
}

int
as_query__add_fin(as_query_transaction *qtr)
{
	cf_detail(AS_QUERY, "Adding fin %p", qtr);
	uint8_t *b;
	// in case of aborted query, the bb_r is already released
	if (qtr->bb_r == NULL) {
		// Assert that query is aborted if bb_r is found to be null
		return AS_QUERY_ERR;
	}
	cf_buf_builder_reserve(&qtr->bb_r, sizeof(as_msg), &b);

	// set up the header
	uint8_t *buf      = b;
	as_msg *msgp      = (as_msg *) buf;
	msgp->header_sz   = sizeof(as_msg);
	msgp->info1       = 0;
	msgp->info2       = 0;
	msgp->info3       = AS_MSG_INFO3_LAST;
	msgp->unused      = 0;
	msgp->result_code = qtr->result_code;
	msgp->generation  = 0;
	msgp->record_ttl  = 0;
	msgp->n_fields    = 0;
	msgp->n_ops       = 0;
	msgp->transaction_ttl = 0;
	as_msg_swap_header(msgp);
	return 0;
}

#define as_query__check_timeout(qtr) \
do {                                 \
	if ((qtr)                        \
        && ((qtr)->end_time != 0)    \
		&& (cf_getns() > (qtr)->end_time)) { \
		cf_debug(AS_QUERY, "Query Timedout %lu %lu", cf_getns(), (qtr)->end_time); \
        (qtr)->result_code  =  AS_PROTO_RESULT_FAIL_QUERY_TIMEOUT; \
        (qtr)->abort        =  true;           \
		cf_debug(AS_QUERY, "Query %p Aborted at %s:%d", (qtr), __FILE__, __LINE__); \
    } \
} while(0);

bool
as_query_netio_start_cb(void *udata, int seq) 
{
	as_netio *io               = (as_netio *)udata;
	as_query_transaction *qtr  = (as_query_transaction *)io->data;
	if (seq <= cf_atomic32_get(qtr->pop_seq_number)) {
		return true;
	} else {
		return false;
	}
}

int
as_query_netio_finish_cb(void *data, int retcode)
{
	as_netio *io               = (as_netio *)data;
	as_query_transaction *qtr  = (as_query_transaction *)io->data;
	if (qtr) {
		// If send success make stat is updated
		if (retcode == AS_NETIO_OK) {
			cf_atomic32_incr(&qtr->pop_seq_number);
			cf_detail(AS_QUERY, "Finished sequence number %p->%d", qtr, io->seq);
			cf_atomic32_add(&qtr->net_io_bytes, io->bb_r->used_sz + 8);
		}

		// If timed out override the decision
		as_query__check_timeout(qtr);
		if (QTR_FAILED(qtr)) {
			retcode = AS_NETIO_ERR;
		}

		// Release io guys reference.
		if ((retcode == AS_NETIO_OK) || (retcode == AS_NETIO_ERR)) {
			cf_atomic32_decr(&qtr->outstanding_net_io);
			as_qtr__release(qtr, __FILE__, __LINE__);
		} else {
			// Carry forward the reference to next queuing
		}
	}
    cf_detail(AS_QUERY, "Finished query with retCode %d", retcode);
	return retcode;
}

#define MAX_OUTSTANDING_IO_REQ 2
int
as_query__netio_wait(as_query_transaction *qtr) {
	if (cf_atomic32_get(qtr->outstanding_net_io) > MAX_OUTSTANDING_IO_REQ) {
		as_query__check_timeout(qtr);
		if (QTR_FAILED(qtr))  return AS_QUERY_ERR;
	}
	return AS_QUERY_OK;
}


/*
 * Returns AS_NETIO_OK always 
 */
int 
as_query__netio(as_query_transaction *qtr, bool final) 
{
	uint64_t time_ns        = 0;
	if (g_config.query_enable_histogram) {
		time_ns = cf_getns();
	}

	as_netio        io;

	io.finish_cb = as_query_netio_finish_cb;
	io.start_cb  = as_query_netio_start_cb;

	// If it were final request called would come back with last ref
	// count no need to refcount it 
	if (!final) {
		as_qtr__reserve(qtr, __FILE__, __LINE__);
	}
	io.data        = qtr;

	io.bb_r        = qtr->bb_r;
	qtr->bb_r      = NULL;

	cf_rc_reserve(qtr->fd_h);
	io.fd_h        = qtr->fd_h;

	io.offset      = 0;

	cf_atomic32_incr(&qtr->outstanding_net_io);
	io.seq         = cf_atomic32_incr(&qtr->push_seq_number);
	int ret = as_netio_send(&io, NULL, qtr->blocking);
	if (ret != AS_NETIO_CONTINUE) {
		cf_detail(AS_QUERY, "Streamed Out");
		if (final) {
			// QTR IS INVALID IN case of final
			as_query__bb_poolrelease(io.bb_r);
		} else {
			// Reuse if not final
			qtr->bb_r          = io.bb_r;
			qtr->bb_r->used_sz = 0;
			qtr->buf_reserved  = 0;
			cf_buf_builder_reserve(&qtr->bb_r, 8, NULL);
		}
		AS_RELEASE_FILE_HANDLE(io.fd_h);
	} else {
		// Create new buffer if current one is queue
		// for IO thread
		qtr->bb_r         = as_query__bb_poolrequest();
   		cf_buf_builder_reserve(&qtr->bb_r, 8, NULL);
	}
	return ret;
}

void
as_query__recl_cleanup(cf_ll *recl) {
	if (recl) {
		cf_ll_iterator * iter = NULL;
		iter                  = cf_ll_getIterator(recl, true /*forward*/);
		if (iter) {
			cf_ll_element *ele;
			while ((ele = cf_ll_getNext(iter))) {
				ll_recl_element * node;
				node = (ll_recl_element *) ele;
				dig_arr_t * dt = node->dig_arr;
				node->dig_arr =  NULL;
				if (dt) {
					releaseDigArrToQueue((void *)dt);
				}
			}
		}
		cf_ll_releaseIterator(iter);
	}
}

int as_aggr__process(as_aggr_call *ap_call, cf_ll *ap_recl, void *udata, as_result *ap_res);

int
as_query__process_aggreq(as_query_request *qagg)
{
	int ret = AS_QUERY_ERR;
	as_query_transaction *qtr = qagg->qtr;
	if (!qtr)           goto Cleanup;
	as_query__check_timeout(qtr);
	if (QTR_FAILED(qtr))    goto Cleanup;
	as_result   *res    = as_result_new();
	ret                 = as_aggr__process(&qtr->agg_call, qagg->recl, NULL, res);

	if (ret != 0) {
        char *rs = as_module_err_string(ret);
        if (res->value != NULL) {
            as_string * lua_s   = as_string_fromval(res->value);
            char *      lua_err  = (char *) as_string_tostring(lua_s); 
            if (lua_err != NULL) {
                int l_rs_len = strlen(rs);
                rs = cf_realloc(rs,l_rs_len + strlen(lua_err) + 4);
                sprintf(&rs[l_rs_len]," : %s",lua_err);
            }
        }
        as_query__add_result(rs, qtr, false);
        cf_free(rs);
	}
    as_result_destroy(res);

Cleanup:
	as_query__recl_cleanup(qagg->recl);
	if (qagg->recl) {
		cf_ll_reduce(qagg->recl, true /*forward*/, ll_recl_reduce_fn, NULL);
		if (qagg->recl ) cf_free(qagg->recl);
		qagg->recl = NULL;
	}

	return ret;
}

/*
 * Validate record based on its content and query make sure it indeed should
 * be selected. Secondary index does lazy delete for the entries for the record
 * for which data is on ssd. See sindex design doc for details. Hence it is
 * possible that it returns digest for which record may have changed. Do the
 * validation before returning the row.
 */
bool
as_query_record_matches(as_query_transaction *qtr, as_storage_rd *rd)
{
	// TODO: Add counters and make sure it is not a performance hit
	as_sindex_bin *start = &qtr->srange->start;
	as_sindex_bin *end   = &qtr->srange->end;

	//TODO: Make it more general to support sindex over multiple bins
	as_bin * b = as_bin_get(rd, (uint8_t *)qtr->si->imd->bnames[0],
							strlen(qtr->si->imd->bnames[0]));

	if (!b) {
		cf_debug(AS_QUERY , "as_query_record_validation: "
				"Bin name %s not found ", qtr->si->imd->bnames[0]);
		// Possible bin may not be there anymore classic case of
		// bin delete.
		return false;
	}
	uint8_t type = as_bin_get_particle_type(b);

	// Little paranoid matching all the types
	if ((type != as_sindex_pktype_from_sktype(qtr->si->imd->btype[0]))
			|| (type != start->type)
			|| (type != end->type)) {
		cf_debug(AS_QUERY, "as_query_record_matches: "
				"Type mismatch %d!=%d!=%d!=%d  binname=%s index=%s",
				type, start->type, end->type,
				as_sindex_pktype_from_sktype(qtr->si->imd->btype[0]),
				qtr->si->imd->bnames[0], qtr->si->imd->iname);
		return false;
	}

	switch (type) {
		case AS_PARTICLE_TYPE_INTEGER : {
			int64_t   i = 0;
			uint32_t sz = 8;
			as_particle_tobuf(b, (uint8_t *) &i, &sz);
			i = __be64_to_cpu(i);
			if ((i >= start->u.i64)
					&& (i <= end->u.i64)) {
				return true;
			} else {
				cf_detail(AS_QUERY, "as_query_record_matches: "
						"Integer mismatch %ld not in %ld - %ld", i, start->u.i64, end->u.i64);
				return false;
			}
			break;
		}
		case AS_PARTICLE_TYPE_STRING : {
			uint32_t psz = 32;
			as_particle_tobuf(b, NULL, &psz);
			char buf[psz + 1];
			as_particle_tobuf(b, (uint8_t *) buf, &psz);
			buf[psz]     = '\0';
			cf_digest bin_digest;
			cf_digest_compute( buf, psz, &bin_digest);
			if (memcmp(&bin_digest, &start->digest, AS_DIGEST_KEY_SZ)) {
				cf_detail(AS_QUERY, "as_query_record_validation: "
						" String mismatch |%s|  of size %d", buf, psz);
				return false;
			} else {
				return true;
			}
			break;
		}
		default: {
			goto END;
		}
	}
END:
	return false;
}

bool
as_query_aggr_match_record(query_record * qrecord)
{
	as_query_transaction * qtr = qrecord->caller; 
	qtr->read_success++;
	return as_query_record_matches(qtr, qrecord->urecord->rd); 
}

int
as_query__io(as_query_transaction *qtr, cf_digest *dig)
{
	as_namespace * ns = qtr->ns;
	as_partition_reservation rsv_stack;
	as_partition_reservation * rsv = &rsv_stack;

	// We make sure while making digest list that current node is a qnode
	// Attempt the query reservation here as well. If this node is not a
	// query node anymore then no need to return anything
	// Since we are reserving all the qnodes upfront, this is a defensive check
	as_partition_id pid =  as_partition_getid(*dig);
	rsv = as_query_reserve_qnode(ns, qtr, pid, rsv);
	if (!rsv) {
		return AS_QUERY_OK;
	}

	as_index_ref r_ref;
	r_ref.skip_lock = false;
	int rec_rv      = as_record_get(rsv->tree, dig, &r_ref, ns);

	if (rec_rv == 0) {
		as_index *r = r_ref.r;
		// check to see this isn't an expired record waiting to die
		if (r->void_time &&
				r->void_time < as_record_void_time_get()) {
			as_record_done(&r_ref, ns);
			cf_debug(AS_QUERY,
					"build_response: record expired. treat as not found");
			// Not sending error message to client as per the agreement
			// that server will never send a error result code to the query client.
			goto CLEANUP;
		}
		// make sure it's brought in from storage if necessary
		as_storage_rd rd;
		as_storage_record_open(ns, r, &rd, &r->key);
		qtr->read_success += 1;
		rd.n_bins = as_bin_get_n_bins(r, &rd);

		// Note: This array must stay in scope until the response
		//       for this record has been built, since in the get
		//       data w/ record on device case, it's copied by
		//       reference directly into the record descriptor!
		as_bin stack_bins[rd.ns->storage_data_in_memory ? 0 : rd.n_bins];

		// Figure out which bins you want - for now, all
		rd.bins   = as_bin_get_all(r, &rd, stack_bins);
		rd.n_bins = as_bin_inuse_count(&rd);
		// Call Back
		if(!as_query_record_matches(qtr, &rd)) {
			as_storage_record_close(r, &rd);
			as_record_done(&r_ref, ns);
			as_query_release_qnode(qtr, rsv);
			cf_atomic64_incr(&g_config.query_false_positives);
			return AS_QUERY_OK;
		}

		int ret = qtr->req_cb(qtr, &r_ref, &rd);
		if (ret != 0) {
			as_storage_record_close(r, &rd);
			as_record_done(&r_ref, ns);
			cf_debug(AS_QUERY,
					"Query Response send failed !!! Aborting Query...");
			qtr->abort       = true;
			cf_debug(AS_QUERY, "Query %p Aborted at %s:%d", qtr, __FILE__, __LINE__);
			qtr->result_code = AS_PROTO_RESULT_FAIL_QUERY_CBERROR;
			as_query_release_qnode(qtr, rsv);
			return AS_QUERY_ERR;
		}
		as_storage_record_close(r, &rd);
		as_record_done(&r_ref, ns);
	} else {
		// What do we do about empty records?
		// 1. Should gin up an empty record
		// 2. Current error is returned back to the client.
		cf_detail(AS_QUERY, "as_query__generator: "
				"as_record_get returned %d : key %"PRIx64, rec_rv,
				*(uint64_t *)dig);
		goto CLEANUP;
	}
CLEANUP :
	as_query_release_qnode(qtr, rsv);
	return AS_QUERY_OK;
}

// NB: Caller holds a write hash lock _BE_CAREFUL_ if you intend to take
// lock inside this function
int
as_query_udf_tr_complete( as_transaction *tr, int retcode )
{
	as_query_transaction *qtr = (as_query_transaction *)tr->udata.req_udata;
	if (!qtr) {
		cf_warning(AS_QUERY, "Complete called with invalid job id");
		return -1;
	}
	uint64_t start_time = tr->start_time;
	uint64_t processing_time = (cf_getns() - start_time) / 1000000;
	uint64_t completed  = cf_atomic64_incr(&qtr->uit_completed);
	uint64_t queued     = cf_atomic_int_decr(&qtr->uit_queued);

	// Calculate total processing time of udf transactions completed so far
	cf_atomic64_set(&qtr->uit_total_run_time, cf_atomic64_add(&qtr->uit_total_run_time, processing_time));
	cf_detail(AS_QUERY, "UDF: Internal transaction completed %d, remaining %d, processing_time for this transaction %d, total txn processing time %"PRIu64"",
			completed, queued, processing_time, qtr->uit_total_run_time);
	as_qtr__release(qtr, __FILE__, __LINE__);
	return 0;
}

// Creates a internal transaction for per record UDF execution triggered
// from inside generator. The generator could be scan job generating digest
// or query generating digest.
int
as_internal_query_udf_txn_setup(tr_create_data * d)
{
	as_query_transaction *qtr = (as_query_transaction *)d->udata;

	// TODO: can qtr->priority be 0
	while(qtr->uit_queued >= (AS_QUERY_MAX_UDF_TRANSACTIONS * (qtr->priority / 10 + 1))) {
		cf_debug(AS_QUERY, "UDF: scan transactions [%d] exceeded the maximum "
				"configured limit", qtr->uit_queued);

		usleep(g_config.query_sleep);
	}

	as_transaction tr;
	memset(&tr, 0, sizeof(as_transaction));
	// Pass on the create meta-data structure to create an internal transaction.
	if (as_transaction_create(&tr, d)) {
		return -1;
	}

	tr.udata.req_cb     = as_query_udf_tr_complete;
	tr.udata.req_udata  = d->udata;
	tr.udata.req_type   = UDF_QUERY_REQUEST;
	tr.flag            |= AS_TRANSACTION_FLAG_INTERNAL;

	cf_atomic_int_incr(&qtr->uit_queued);
	cf_detail(AS_QUERY, "UDF: [%d] internal transactions enqueued", qtr->uit_queued);

	as_qtr__reserve(qtr, __FILE__, __LINE__);
	// Reset start time
	tr.start_time = cf_getns();
	if (0 != thr_tsvc_enqueue(&tr)) {
		cf_warning(AS_QUERY, "UDF: Failed to queue transaction for digest %"PRIx64", "
				"number of transactions enqueued [%d] .. dropping current "
				"transaction.. ", tr.keyd, qtr->uit_queued);
		cf_free(tr.msgp);
		tr.msgp = 0;
		as_qtr__release(qtr, __FILE__, __LINE__);
		cf_atomic_int_decr(&qtr->uit_queued);
		return -1;
	}
	return 0;
}

int
as_query__process_udfreq(as_query_request *qudf)
{
	int ret               = AS_QUERY_OK;
	cf_ll_element  * ele  = NULL;
	cf_ll_iterator * iter = NULL;
	as_query_transaction *qtr = qudf->qtr;
	if (!qtr)           return AS_QUERY_ERR;
	as_query__check_timeout(qtr);
	if (QTR_FAILED(qtr))     goto Cleanup;
	cf_detail(AS_QUERY, "Performing UDF");
	iter                  = cf_ll_getIterator(qudf->recl, true /*forward*/);
	if (!iter) {
		qtr->result_code = AS_SINDEX_ERR_NO_MEMORY;
		ret              = AS_QUERY_ERR;
		qtr->err         = true;
		cf_debug(AS_QUERY, "Query %p Aborted at %s:%d", qtr, __FILE__, __LINE__);
		goto Cleanup;
	}

	while((ele = cf_ll_getNext(iter))) {
		ll_recl_element * node;
		node            = (ll_recl_element *) ele;
		dig_arr_t *dt   =  node->dig_arr;
		if (!dt) continue;
		node->dig_arr   =  NULL;
		cf_detail(AS_QUERY, "NUMBER OF DIGESTS = %d", dt->num);
		for (int i = 0; i < dt->num; i++) {
			cf_detail(AS_QUERY, "LOOOPING FOR NUMBER OF DIGESTS %d", i);

			// Fill the structure needed by internal transaction create
			tr_create_data d;
			memset(&d, 0, sizeof(tr_create_data));
			d.digest   = dt->digs[i];
			d.ns       = qtr->ns;
			d.call     = &(qtr->call);
			d.msg_type = AS_MSG_INFO2_WRITE;
			d.fd_h     = qtr->fd_h;
			d.udata    = qtr;

			// Setup the internal udf transaction. This includes creating an internal transaction
			// and enqueuing it with throttling.
			as_internal_query_udf_txn_setup(&d);
			qtr->yield_count++;
			if (qtr->yield_count % qtr->priority == 0) {
				usleep(g_config.query_sleep);
			}
		}
		releaseDigArrToQueue((void *)dt);
	}
Cleanup:
	if(iter) {
		cf_ll_releaseIterator(iter);
		iter = NULL;
	}

	as_query__recl_cleanup(qudf->recl);

	if (qudf->recl) {
		cf_ll_reduce(qudf->recl, true /*forward*/, ll_recl_reduce_fn, NULL);
		if (qudf->recl)  cf_free(qudf->recl);
		qudf->recl = NULL;
	}
	return ret;
}

int
as_query__process_ioreq(as_query_request *qio)
{
	as_query_transaction *qtr = qio->qtr;
	if (!qtr) {
		return AS_QUERY_ERR;
	}

	int ret               = AS_QUERY_ERR;
	QUERY_HIST_INSERT_DATA_POINT(query_batch_io_q_wait_hist, qtr->queued_time_ns);

	cf_ll_element * ele   = NULL;
	cf_ll_iterator * iter = NULL;

	cf_detail(AS_QUERY, "Performing IO");
	uint64_t time_ns      = 0;
	if (g_config.query_enable_histogram || qtr->si->enable_histogram) {
		time_ns = cf_getns();
	}
	iter                  = cf_ll_getIterator(qio->recl, true /*forward*/);
	if (!iter) {
		qtr->err          = true;
		qtr->result_code  = AS_SINDEX_ERR_NO_MEMORY;
		goto Cleanup;
	}

	while((ele = cf_ll_getNext(iter))) {
		ll_recl_element * node;
		node              = (ll_recl_element *) ele;
		dig_arr_t *dt     = node->dig_arr;
		if (!dt) continue;
		node->dig_arr     = NULL;
		for (int i = 0; i < dt->num; i++) {
			cf_digest *dig  = &dt->digs[i];
			ret             = as_query__io(qtr, dig);
			if (ret != AS_QUERY_OK) {
				releaseDigArrToQueue((void *)dt);
				goto Cleanup;
			}

			if (++qtr->yield_count % qtr->priority == 0)
			{
				usleep(g_config.query_sleep);
				as_query__check_timeout(qtr);
				if (QTR_FAILED(qtr)) {
					releaseDigArrToQueue((void *)dt);
					goto Cleanup;
				}
			}
		}
		releaseDigArrToQueue((void *)dt);
	}
Cleanup:

	if(iter) {
		cf_ll_releaseIterator(iter);
		iter = NULL;
	}

	as_query__recl_cleanup(qio->recl);

	if (qio->recl) {
		cf_ll_reduce(qio->recl, true /*forward*/, ll_recl_reduce_fn, NULL);
		if (qio->recl)  cf_free(qio->recl);
		qio->recl = NULL;
	}

	QUERY_HIST_INSERT_DATA_POINT(query_batch_io_hist, time_ns);
	SINDEX_HIST_INSERT_DATA_POINT(qtr->si, query_batch_io, time_ns);

	return 0;
}

int
as_query__process_request(as_query_request *qreqp)
{
	cf_detail(AS_QUERY, "Processing Request %d", qreqp->type);
	int ret = AS_QUERY_OK;
	switch(qreqp->type) {
		case AS_QUERY_REQTYPE_IO:
			ret = as_query__process_ioreq(qreqp);
			break;
		case AS_QUERY_REQTYPE_UDF:
			ret = as_query__process_udfreq(qreqp);
			break;
		case AS_QUERY_REQTYPE_AGG:
			ret = as_query__process_aggreq(qreqp);
			break;
		default:
			cf_warning(AS_QUERY, "Unsupported query type %d.. Dropping it", qreqp->type);
			break;
	}
	return ret;
}

void *
as_query__worker_th(void *q_to_wait_on)
{
	unsigned int         thread_id = cf_atomic32_incr(&g_query_worker_threadcnt);
	cf_detail(AS_QUERY, "Created Query Worker Thread %d", thread_id);
	as_query_request   * qreqp     = NULL;
	int                  ret       = AS_QUERY_OK;

	while (1) {
		// Kill self if thread id is greater than that of number of configured
		// Config change should be flag for quick check
		if (thread_id > g_config.query_worker_threads) {
			pthread_rwlock_rdlock(&g_query_lock);
			if (thread_id > g_config.query_worker_threads) {
				cf_atomic32_decr(&g_query_worker_threadcnt);
				pthread_rwlock_unlock(&g_query_lock);
				cf_detail(AS_QUERY, "Query Worker thread %d exited", thread_id);
				return NULL;
			}
			pthread_rwlock_unlock(&g_query_lock);
		}
		qreqp = as_query__pop_qreq();
		// No need to handle ret here .. if ret were not AS_SINDEX_OK
		// then qtr should been set to abort
		ret = as_query__process_request(qreqp);
		if ((ret != AS_QUERY_OK) && (!qreqp->qtr->abort)) {
			cf_debug(AS_QUERY, "Request processing failed but query is not aborted .... ret %d", ret);
		}

		// qtr was reserved before pushing into the qreq queue
		as_qtr__release(qreqp->qtr, __FILE__, __LINE__);
		qreqp->qtr = NULL;
		as_query__qreq_poolrelease(qreqp);
	}

	return NULL;
}

/*
 * Function as_query__generator_get_nextbatch
 *
 * Notes-
 *		Function generates the next batch of digest list after looking up
 * 		secondary index tree. The function populates qctx->recl with the
 * 		digest list.
 *
 * Returns
 * 		AS_QUERY_OK:  If the batch is full qctx->n_bdigs == qctx->bsize. The caller
 *  		   then processes the batch and reset the qctx->recl and qctx->n_bdigs.
 *
 * 		AS_QUERY_CONTINUE:  If the caller should continue calling this function.
 *
 * 		AS_QUERY_ERR: In case of error
 */
int
as_query__generator_get_nextbatch(as_query_transaction *qtr)
{
	int              ret     = AS_QUERY_OK;
	as_sindex       *si      = qtr->si;
	as_sindex_qctx  *qctx    = &qtr->qctx;
	uint64_t         time_ns = 0;
	if (g_config.query_enable_histogram) {
		time_ns = cf_getns();
	}

	if (qctx->pimd_idx == -1) {
		if (!qtr->srange->isrange) {
			qctx->pimd_idx   = ai_btree_key_hash(si->imd, &qtr->srange->start);
		} else {
			qctx->pimd_idx   = 0;
		}
	}

	as_sindex_range *srange  = qtr->srange;
	if (!qctx->recl) {
		qctx->recl = cf_malloc(sizeof(cf_ll));
		cf_ll_init(qctx->recl, ll_recl_destroy_fn, false /*no lock*/);
		if (!qctx->recl) {
			qtr->result_code = AS_SINDEX_ERR_NO_MEMORY;
			qctx->n_bdigs        = 0;
			ret = AS_QUERY_ERR;
			goto batchout;
		}
		qctx->n_bdigs        = 0;
	} else {
		// Following condition may be true if the
		// query has moved from short query pool to
		// long running query pool
		if (qctx->n_bdigs >= qctx->bsize)
			return ret;
	}

	// Query Aerospike Index
	int      qret            = as_sindex_query(qtr->si, srange, &qtr->qctx);
	cf_detail(AS_QUERY, "start %ld end %ld @ %d pimd found %d", srange->start.u.i64, srange->end.u.i64, qctx->pimd_idx, qctx->n_bdigs);

	qctx->new_ibtr           = false;
	if (qret < 0) { // [AS_SINDEX_OK, AS_SINDEX_CONTINUE] -> OK
		qtr->result_code     = as_sindex_err_to_clienterr(qret,
								__FILE__, __LINE__);
		ret = AS_QUERY_ERR;
		goto batchout;
	}

	as_query__check_timeout(qtr);
	if (QTR_FAILED(qtr)) {
		ret = AS_QUERY_ERR;
		goto batchout;
	}

	if (time_ns) {
		qtr->querying_ai_time_ns += cf_getns() - time_ns;
	}
	if (qctx->n_bdigs < qctx->bsize) {
		qctx->new_ibtr       = true;
		qctx->nbtr_done      = false;
		qctx->pimd_idx++;
		cf_detail(AS_QUERY, "All the Data finished moving to next tree %d", qctx->pimd_idx);
		if (!srange->isrange || (qctx->pimd_idx == si->imd->nprts)) {
			qtr->result_code = AS_PROTO_RESULT_OK;
			ret              = AS_QUERY_DONE;
			goto batchout;
		}
		ret = AS_QUERY_CONTINUE;
		goto batchout;
	}
batchout:
	return ret;
}

void
as_query__setup_qreq(as_query_request *qreqp, as_query_transaction *qtr)
{
	qreqp->qtr               = qtr;
	qreqp->recl              = qtr->qctx.recl;
	qtr->queued_time_ns      = 0;
	qtr->qctx.recl           = NULL;
	qtr->n_digests          += qtr->qctx.n_bdigs;
	qtr->qctx.n_bdigs        = 0;
	if (qtr->job_type == AS_QUERY_AGG) {
		qreqp->type          = AS_QUERY_REQTYPE_AGG;
	} else if (qtr->job_type == AS_QUERY_MRJ) {
		cf_warning(AS_QUERY, "MRJ Query not supported ");
		// what to do
	} else if (qtr->job_type == AS_QUERY_UDF) {
		qreqp->type          = AS_QUERY_REQTYPE_UDF;
	} else {
		qreqp->type          = AS_QUERY_REQTYPE_IO;
	}
}

int
as_query__queue_qreq(as_query_request *qreqp)
{
	as_qtr__reserve(qreqp->qtr, __FILE__, __LINE__);
	if (as_query__push_qreq(qreqp)) {
		as_qtr__release(qreqp->qtr, __FILE__, __LINE__);
		as_query__qreq_poolrelease(qreqp);
		qreqp = NULL;
		return -1;
	}
	return 0;
}

/*
 * Function as_query_generator
 *
 * Does the following
 * 1. Calls the sindex layer for fetching digest list
 * 2. If short running query performs I/O inline and for long running query
 *    queues it up for work threads to execute.
 * 3. If the query is short_running and has hit threshold. Requeue it for
 *    long running generator threads
 *
 * Returns -
 * 		Nothing, sets the qtr status accordingly
 */
void
as_query__generator(as_query_transaction *qtr)
{
	// Setup Query Transaction if it not already setup
	if (!qtr->inited) {
		// Aerospike Index object initialization
		qtr->qctx.bkey = &qtr->bkey;
		init_ai_obj(qtr->qctx.bkey);
		bzero(&qtr->qctx.bdig, sizeof(cf_digest));
		qtr->result_code              = AS_PROTO_RESULT_OK;
		// start with the threshold value
<<<<<<< HEAD
		qtr->qctx.bsize               = g_config.query_threshold;
		qtr->qctx.new_ibtr            = true;
		qtr->qctx.nbtr_done           = false;
		qtr->qctx.pimd_idx            = -1;
		qtr->qctx.qnodes_pre_reserved = g_config.qnodes_pre_reserved;
		qtr->priority                 = g_config.query_priority;
		qtr->bb_r                     = as_query__bb_poolrequest();
		qtr->loop                     = 0;
=======
		qtr->qctx.bsize           = g_config.query_threshold;
		qtr->qctx.new_ibtr        = true;
		qtr->qctx.nbtr_done       = false;
		qtr->qctx.pimd_idx        = -1;
		qtr->priority             = g_config.query_priority;
		qtr->bb_r                 = as_query__bb_poolrequest();
    	cf_buf_builder_reserve(&qtr->bb_r, 8, NULL);
		qtr->loop                 = 0;
>>>>>>> d6adda16

		// Check if bufbuilder request was successful
		if (!qtr->bb_r) {
			cf_warning(AS_QUERY, "Buf builder request was unsunccessful.");
			goto Cleanup;
		}
		// Populate all the paritions for which this node is a qnode.
		if (qtr->qctx.qnodes_pre_reserved) {
			as_partition_prereserve_qnodes(qtr->ns, qtr->qctx.is_partition_qnode, qtr->rsv);
		}

		qtr->inited               = true;
	}

	uint64_t time_ns              = 0;
	if (qtr->si->enable_histogram) {
		time_ns                   = cf_getns();
	}

	while (true) {
		// Step 1: Check for timeout
		as_query__check_timeout(qtr);
		if (QTR_FAILED(qtr)) {
			goto Cleanup;
		}

		// If any query run from more than g_config.query_untracked_time_ns
		// 		we are going to track it
		// else no.
		if (!qtr->track) {
			if ((cf_getns() - qtr->start_time) > g_config.query_untracked_time_ns) {
				qtr->track = true;
				int ret = as_query__put_qtr(qtr);
				if (ret != 0 && ret != AS_QUERY_CONTINUE) {
					qtr->err       = true;
					// track should be disabled otherwise at the 
					// qtr cleanup stage some other qtr with the same 
					// trid can get cleaned up.
					qtr->track     = false;
					goto Cleanup;
				}
			}
		}
		// Step 3: Client is slow requeue
		if (as_query__netio_wait(qtr) != AS_QUERY_OK) {
			if (as_query__queue(qtr) != 0) {
				cf_warning(AS_QUERY, "Long running transaction Queueing Error... continue!!");
				qtr->err = true;
				goto Cleanup;
			} else {
				cf_detail(AS_QUERY, "Query Queued Into Long running thread pool");
				return;
			}
		}

		// Step 2: Check to see if this is long running query. This is determined by
		// checking number of records read. Please note that it makes sure the false
		// entries in secondary index does not effect this decision. All short running
		// queries perform I/O in the batch thread context.
		if ((qtr->num_records >= g_config.query_threshold)
				&& qtr->short_running) {
			qtr->short_running       = false;
			// Change batch size to the long running job batch size value
			qtr->qctx.bsize          = g_config.query_bsize;
			if (as_query__queue(qtr) != 0) {
				cf_warning(AS_QUERY, "Long running transaction Queueing Error... continue!!");
				qtr->err = true;
				goto Cleanup;
			} else {
				cf_detail(AS_QUERY, "Query Queued Into Long running thread pool");
				return;
			}
		}

		if (qtr->num_records > g_config.query_rec_count_bound) {
			qtr->abort = true;
			qtr->result_code = AS_PROTO_RESULT_FAIL_QUERY_USERABORT;
			goto Cleanup;
		}

		// Step 3: Get Next Batch
		qtr->loop++;

		int qret    = as_query__generator_get_nextbatch(qtr);

		cf_detail(AS_QUERY, "Loop=%d, Selected=%d, ret=%d", qtr->loop, qtr->qctx.n_bdigs, qret);
		switch(qret) {
			case  AS_QUERY_OK:
			case  AS_QUERY_DONE:
				break;
			case  AS_QUERY_ERR:
				goto Cleanup;
			case  AS_QUERY_CONTINUE:
				continue;
			default:
				cf_warning(AS_QUERY, "Unexpected return type");
				continue;
		}

		SINDEX_HIST_INSERT_DATA_POINT(qtr->si, query_batch_lookup, time_ns);
		if (qtr->si->enable_histogram) {
			time_ns = cf_getns();
		}

		// Step 4: Prepare Query Request either to process inline or for
		//         queueing up for offline processing
		if (qtr->short_running || AS_QUERY_PROCESS_INLINE(qtr)) {
			as_query_request qreq;
			as_query__setup_qreq(&qreq, qtr);
			as_query__process_request(&qreq);
		} else {
			as_query_request *qreqp = as_query__qreq_poolrequest();
			if (!qreqp)  {
				cf_warning(AS_QUERY, "Could not allocate query "
						"request structure .. out of memory .. Aborting !!!");
				goto Cleanup;
			}
			as_query__setup_qreq(qreqp, qtr);
			if (as_query__queue_qreq(qreqp)) {
				goto Cleanup;
			}
		}

		if (qret == AS_QUERY_DONE) {
			// In case all physical tree is done return. if not range loop
			// till less than batch size results are returned
			cf_detail(AS_QUERY, "All the Data finished; All tree finished %d %d", qtr->qctx.n_bdigs, qtr->qctx.bsize);
			qtr->result_code = AS_PROTO_RESULT_OK;
			break;
		}
	}

Cleanup:

	as_query__recl_cleanup(qtr->qctx.recl);
	if (qtr->qctx.recl) {
		cf_ll_reduce(qtr->qctx.recl, true /*forward*/, ll_recl_reduce_fn, NULL);
		if (qtr->qctx.recl) cf_free(qtr->qctx.recl);
		qtr->qctx.recl = NULL;
	}
	as_qtr__release(qtr, __FILE__, __LINE__);
}

/*
 * Function as_query_worker
 *
 * Notes -
 * 		Process one queue's Query requests.
 * 			- Immediately fail if query has timed out
 * 			- Maximum queries that can be served is number of threads
 *
 * 		Releases the qtr, which will call as_query_trasaction_done
 *
 * Synchronization -
 * 		Takes a global query lock while
 */
void*
as_query__th(void* q_to_wait_on)
{
	cf_queue *           query_queue = (cf_queue*)q_to_wait_on;
	unsigned int         thread_id    = cf_atomic32_incr(&g_query_threadcnt);
	cf_detail(AS_QUERY, "Query Thread Created %d");
	as_query_transaction *qtr         = NULL;

	while (1) {
		// Kill self if thread id is greater than that of number of configured
		// thread
		if (thread_id > g_config.query_threads) {
			pthread_rwlock_rdlock(&g_query_lock);
			if (thread_id > g_config.query_threads) {
				cf_atomic32_decr(&g_query_threadcnt);
				pthread_rwlock_unlock(&g_query_lock);
				cf_detail(AS_QUERY, "Query thread %d exited", thread_id);
				return NULL;
			}
			pthread_rwlock_unlock(&g_query_lock);
		}
		if (cf_queue_pop(query_queue, &qtr, CF_QUEUE_FOREVER) != 0) {
			cf_crash(AS_QUERY, "Failed to pop from Query worker queue.");
		}
		if (qtr->short_running) {
			cf_atomic64_incr(&g_config.query_short_running);
		}
		else {
			cf_atomic64_incr(&g_config.query_long_running);
			cf_atomic64_decr(&g_config.query_short_running);
		}
		if (qtr->queued_time_ns != 0) {
			qtr->waiting_time_ns += (cf_getns() - qtr->queued_time_ns);
		}
		as_query__generator(qtr);
	}
	return 0;
}

// QUERY QUERY QUERY QUERY QUERY QUERY QUERY QUERY

/*
 *	Description -
 *		Initialize the queries in a system.
 *		Initialize the all the necessary queues and threads needed for the query execution.
 *
 *		Will create a crash event in case of failure.
 *
 *  caller: main
 */
void
as_query_init()
{
	g_current_queries_count = 0;
	if (cf_atomic32_incr(&g_query_init) != 1) {
		cf_warning(AS_QUERY, "Cannot do multiple initialization");
		return;
	}
	cf_detail(AS_QUERY, "Initialize %d Query Worker threads.", g_config.query_threads);

	// global job hash to keep track of the query job
	int rc = rchash_create(&g_query_job_hash, query_job_trid_hash, NULL, sizeof(uint64_t), 64, RCHASH_CR_MT_MANYLOCK);
	if (rc) {
		cf_crash(AS_QUERY, "Failed to create query job hash");
	}

	// I/O threads
	g_query_qreq_pool = cf_queue_create(sizeof(as_query_request *), true);
	if (!g_query_qreq_pool)
		cf_crash(AS_QUERY, "Failed to create query io queue");

	g_query_response_bb_pool = cf_queue_create(sizeof(void *), true);
	if (!g_query_response_bb_pool)
		cf_crash(AS_QUERY, "Failed to create response buffer query");


	g_query_request_queue = cf_queue_create(sizeof(as_query_request *), true);
	if (!g_query_request_queue)
		cf_crash(AS_QUERY, "Failed to create query io queue");

	// Create the query worker threads detatched so we don't need to join with them.
	if (pthread_attr_init(&g_query_worker_th_attr)) {
		cf_crash(AS_SINDEX, "failed to initialize the query worker thread attributes");
	}
	if (pthread_attr_setdetachstate(&g_query_worker_th_attr, PTHREAD_CREATE_DETACHED)) {
		cf_crash(AS_SINDEX, "failed to set the query worker thread attributes to the detached state");
	}
	int max = g_config.query_worker_threads;
	for (int i = 0; i < max; i++) {
		pthread_create(&g_query_worker_threads[i], &g_query_worker_th_attr,
				as_query__worker_th, (void*)g_query_request_queue);
	}

	g_query_queue = cf_queue_create(sizeof(as_query_transaction *), true);
	if (!g_query_queue)
		cf_crash(AS_QUERY, "Failed to create short query transaction queue");

	g_query_long_queue = cf_queue_create(sizeof(as_query_transaction *), true);
	if (!g_query_long_queue)
		cf_crash(AS_QUERY, "Failed to create long query transaction queue");

	// Create the query threads detatched so we don't need to join with them.
	if (pthread_attr_init(&g_query_th_attr)) {
		cf_crash(AS_SINDEX, "failed to initialize the query thread attributes");
	}
	if (pthread_attr_setdetachstate(&g_query_th_attr, PTHREAD_CREATE_DETACHED)) {
		cf_crash(AS_SINDEX, "failed to set the query thread attributes to the detached state");
	}

	max = g_config.query_threads;
	for (int i = 0; i < max; i += 2) {
		if (pthread_create(&g_query_threads[i], &g_query_th_attr,
					as_query__th, (void*)g_query_queue)
				|| pthread_create(&g_query_threads[i + 1], &g_query_th_attr,
						as_query__th, (void*)g_query_long_queue)) {
			cf_crash(AS_QUERY, "Failed to create query transaction threads");
		}
	}
	char hist_name[64];
	sprintf(hist_name, "query_txn_q_wait_us");
	if (NULL == (query_txn_q_wait_hist = histogram_create(hist_name, HIST_MICROSECONDS))) {
		cf_warning(AS_SINDEX, "couldn't create histogram for the time spent in transaction queue by queries.");
	}

	sprintf(hist_name, "query_prepare_batch_q_wait_us");
	if (NULL == (query_prepare_batch_q_wait_hist = histogram_create(hist_name, HIST_MICROSECONDS))) {
		cf_warning(AS_SINDEX, "couldn't create histogram for time spent waiting for batch creation phase");
	}

	sprintf(hist_name, "query_prepare_batch_us");
	if (NULL == (query_prepare_batch_hist = histogram_create(hist_name, HIST_MICROSECONDS))) {
		cf_warning(AS_SINDEX, "couldn't create histogram for query batch creation phase");
	}

	sprintf(hist_name, "query_batch_io_q_wait_us");
	if (NULL == (query_batch_io_q_wait_hist = histogram_create(hist_name, HIST_MICROSECONDS))) {
		cf_warning(AS_SINDEX, "couldn't create histogram for i/o response time for query batches");
	}

	sprintf(hist_name, "query_batch_io_us");
	if (NULL == (query_batch_io_hist = histogram_create(hist_name, HIST_MICROSECONDS))) {
		cf_warning(AS_SINDEX, "couldn't create histogram for i/o of query batches");
	}

	sprintf(hist_name, "query_net_io_us");
	if (NULL == (query_net_io_hist = histogram_create(hist_name, HIST_MICROSECONDS))) {
		cf_warning(AS_SINDEX, "couldn't create histogram for query net-i/o");
	}

	g_config.query_enable_histogram	= false;
	g_config.qnodes_pre_reserved    = true;
}

/*
 * 	Description -
 * 		It tries to set the query_worker_threads to the given value.
 *
 * 	Synchronization -
 * 		Takes a global query lock to protect the config of
 *
 *	Arguments -
 *		set_size - Value which one want to assign to query_threads.
 *
 * 	Returns -
 * 		AS_QUERY_OK  - On successful resize of query threads.
 * 		AS_QUERY_ERR - Either the set_size exceeds AS_QUERY_MAX_THREADS
 * 					   OR Query threads were not intialized on the first place.
 */
int
as_query_worker_reinit(int set_size, int *actual_size)
{
	if (g_query_init == 0) {
		cf_warning(AS_QUERY, "Query threads not initialtized cannot reinitialize");
		return AS_QUERY_ERR;
	}

	if (set_size > AS_QUERY_MAX_WORKER_THREADS) {
		cf_warning(AS_QUERY, "Cannot increase query threads more than %d",
				AS_QUERY_MAX_WORKER_THREADS);
		//unlock
		return AS_QUERY_ERR;
	}

	pthread_rwlock_wrlock(&g_query_lock);
	// Add threads if count is increased
	int i = cf_atomic32_get(g_query_worker_threadcnt);
	g_config.query_worker_threads = set_size;
	if (set_size > g_query_worker_threadcnt) {
		for (; i < set_size; i++) {
			cf_detail(AS_QUERY, "Creating thread %d", i);
			if (0 != pthread_create(&g_query_worker_threads[i], &g_query_worker_th_attr,
					as_query__worker_th, (void*)g_query_request_queue)) {
				break;
			}
		}
		g_config.query_worker_threads = i;
	}
	*actual_size = g_config.query_worker_threads;

	pthread_rwlock_unlock(&g_query_lock);

	return AS_QUERY_OK;
}

/*
 * 	Description -
 * 		It tries to set the query_threads to the given value.
 *
 * 	Synchronization -
 * 		Takes a global query lock to protect the config of
 *
 *	Arguments -
 *		set_size - Value which one want to assign to query_threads.
 *
 * 	Returns -
 * 		AS_QUERY_OK  - On successful resize of query threads.
 * 		AS_QUERY_ERR - Either the set_size exceeds AS_QUERY_MAX_THREADS
 * 					   OR Query threads were not initialized on the first place.
 */
int
as_query_reinit(int set_size, int *actual_size)
{
	if (g_query_init == 0) {
		cf_warning(AS_QUERY, "Query threads not initialized cannot reinitialize");
		return AS_QUERY_ERR;
	}

	if (set_size > AS_QUERY_MAX_THREADS) {
		cf_warning(AS_QUERY, "Cannot increase query threads more than %d",
				AS_QUERY_MAX_THREADS);
		return AS_QUERY_ERR;
	}

	pthread_rwlock_wrlock(&g_query_lock);
	// Add threads if count is increased
	int i = cf_atomic32_get(g_query_threadcnt);

	// make it multiple of 2
	if (set_size % 2 != 0)
		set_size++;

	g_config.query_threads = set_size;
	if (set_size > g_query_threadcnt) {
		for (; i < set_size; i++) {
			cf_detail(AS_QUERY, "Creating thread %d", i);
			if (0 != pthread_create(&g_query_threads[i], &g_query_th_attr,
					as_query__th, (void*)g_query_queue)) {
				break;
			}
			i++;
			if (0 != pthread_create(&g_query_threads[i], &g_query_th_attr,
					as_query__th, (void*)g_query_long_queue)) {
				break;
			}
		}
		g_config.query_threads = i;
	}
	*actual_size = g_config.query_threads;

	pthread_rwlock_unlock(&g_query_lock);

	return AS_QUERY_OK;
}

int
as_query__queue(as_query_transaction *qtr)
{
	uint64_t limit  = 0;
	uint64_t size   = 0;
	cf_queue    * q;
	cf_atomic64 * queue_full_err;
	if (qtr->short_running) {
		limit          = g_config.query_short_q_max_size;
		size           = cf_queue_sz(g_query_queue);
		q              = g_query_queue;
		queue_full_err = &g_config.query_short_queue_full;
	}
	else {
		limit          = g_config.query_long_q_max_size;
		size           = cf_queue_sz(g_query_long_queue);
		q              = g_query_long_queue;
		queue_full_err = &g_config.query_long_queue_full;
	}

	if( size > limit) {
		cf_atomic64_incr(queue_full_err);
		return -1;
	} else if (cf_queue_push(q, &qtr) != 0) {
		cf_warning(AS_QUERY, "Queuing Error !!");
		return -1;
	} else {
		cf_detail(AS_QUERY, "Logged query ");
	}
	if (g_config.query_enable_histogram) {
		qtr->queued_time_ns = cf_getns();
	}
	return 0;
}

#define as_query__udf_call_init udf_call_init

/**
 * Initialize a new query_agg_call.
 * This populates the query_agg_call from information in the current transaction.
 *
 * @param txn the transaction to build a query_udf_call from
 * @param qtr the query transaction to build a query_udf_call from
 * @return a new udf_call
 */

as_stream_status
query_agg_ostream_write(const as_stream *s, as_val *v)
{
	as_query_transaction *qtr = as_stream_source(s);
	if (!v) {
		return AS_STREAM_OK;
	}
	if (as_query__add_val_response((void *)qtr, v, true)) {
		as_val_destroy(v);
		qtr->abort = true;
		return AS_STREAM_ERR;
	}
	as_val_destroy(v);
	return AS_STREAM_OK;
}

const as_stream_hooks query_agg_istream_hooks = {
	.destroy  = NULL,
	.read     = as_aggr_istream_read,
	.write    = NULL
};

const as_stream_hooks query_agg_ostream_hooks = {
	.destroy  = NULL,
	.read     = NULL,
	.write    = query_agg_ostream_write
};

void as_query__set_error (void * caller )
{
	((as_query_transaction *)caller)->err = true;
}

as_aggr_caller_type as_query__get_type ( )
{
	return AS_AGGR_QUERY;
}

bool
as_query__mem_op(mem_tracker *mt, uint32_t num_bytes, memtracker_op op)
{
	bool ret = true;
	if (!mt || !mt->udata) {
		return false;
	}
	uint64_t val = 0;

	as_query_transaction *qtr = (as_query_transaction *)mt->udata;
	if (qtr) return false;

	if (op == MEM_RESERVE) {
		val = cf_atomic_int_add(&g_config.udf_runtime_gmemory_used, num_bytes);
		if (val > g_config.udf_runtime_max_gmemory) {
			cf_atomic_int_sub(&g_config.udf_runtime_gmemory_used, num_bytes);
			ret = false;
			goto END;
		}

		val = cf_atomic_int_add(&qtr->udf_runtime_memory_used, num_bytes);
		if (val > g_config.udf_runtime_max_memory) {
			cf_atomic_int_sub(&qtr->udf_runtime_memory_used, num_bytes);
			cf_atomic_int_sub(&g_config.udf_runtime_gmemory_used, num_bytes);
			ret = false;
			goto END;
		}
	} else if (op == MEM_RELEASE) {
		cf_atomic_int_sub(&qtr->udf_runtime_memory_used, num_bytes);
	} else if (op == MEM_RESET) {
		cf_atomic_int_sub(&g_config.udf_runtime_gmemory_used,
				qtr->udf_runtime_memory_used);
		qtr->udf_runtime_memory_used = 0;
	} else {
		ret = false;
	}
END:
	return ret;
}

const as_aggr_caller_intf as_query_aggr_caller_qintf = {
	.set_error = as_query__set_error,
	.mem_op = as_query__mem_op,
	.get_type = as_query__get_type
};


/*
 *	Arguments -
 *		tr - transaction coming from the client.
 *
 *	Returns -
 *		AS_QUERY_OK  - on success.
 *		AS_QUERY_ERR - on failure. That means the query was not even started.
 *
 * 	Notes -
 * 		Allocates and reserves the qtr if query_in_transaction_thr
 * 		is set to false or data is in not in memory.
 * 		Has the responsibility to free tr->msgp.
 * 		Either call as_query__transaction_done or Cleanup to free the msgp
 */

int
as_query(as_transaction *tr)
{
	if (tr) {
		QUERY_HIST_INSERT_DATA_POINT(query_txn_q_wait_hist, tr->start_time);
	}
	uint64_t start_time     = cf_getns();
	as_sindex *si           = NULL;
	cf_vector *binlist      = 0;
	as_sindex_range *srange = 0;
	char *setname           = NULL;

	as_msg_field *nsfp = as_msg_field_get(&tr->msgp->msg,
			AS_MSG_FIELD_TYPE_NAMESPACE);
	int rv = AS_QUERY_ERR;
	if (!nsfp) {
		cf_debug(AS_QUERY,
				"Query requests must have namespace, client error");
		tr->result_code = AS_PROTO_RESULT_FAIL_PARAMETER;
		rv = AS_QUERY_ERR;
		goto Cleanup;
	}
	as_namespace *ns = as_namespace_get_bymsgfield(nsfp);
	if (!ns) {
		cf_debug(AS_QUERY, "Query with unavailable namespace");
		tr->result_code = AS_PROTO_RESULT_FAIL_PARAMETER;
		rv = AS_QUERY_ERR;
		goto Cleanup;
	}

	bool has_sindex   = as_sindex_ns_has_sindex(ns);
	if (!has_sindex) {
		tr->result_code = AS_PROTO_RESULT_FAIL_INDEX_NOTFOUND;
		cf_debug(AS_QUERY, "No Secondary Index on namespace %s", ns->name);
		rv = AS_QUERY_ERR;
		goto Cleanup;
	}

	if ((si = as_sindex_from_msg(ns, &tr->msgp->msg)) == NULL) {
		cf_debug(AS_QUERY, "No Index Defined in the Query");
	}

	// TODO: Try srange stack allocation in case execution is in transaction thread;
	// as_sindex_range srange;
	int ret = as_sindex_rangep_from_msg(ns, &tr->msgp->msg, &srange);
	if (AS_QUERY_OK != ret) {
		cf_debug(AS_QUERY, "Could not instantiate index range metadata... "
				"Err, %s", as_sindex_err_str(ret));
		tr->result_code = as_sindex_err_to_clienterr(ret, __FILE__, __LINE__);
		rv = AS_QUERY_ERR;
		goto Cleanup;
	}

	// get optional set
	as_msg_field *sfp = as_msg_field_get(&tr->msgp->msg, AS_MSG_FIELD_TYPE_SET);
	if (sfp) {
		setname = cf_strndup((const char *)sfp->data, as_msg_field_get_value_sz(sfp));
	}

	if (si) {
		// Validate index and range specified
		ret = as_sindex_assert_query(si, srange);
		if (AS_QUERY_OK != ret) {
			cf_warning(AS_QUERY, "Query Parameter Mismatch %d", ret);
			tr->result_code = as_sindex_err_to_clienterr(ret, __FILE__, __LINE__);
			rv = AS_QUERY_ERR;
			goto Cleanup;
		}
	} else {
		// Look up sindex by bin in the query in case not
		// specified in query
		si = as_sindex_from_range(ns, setname, srange);
	}

	// Populate binlist to be Projected by the Query
	binlist = as_sindex_binlist_from_msg(ns, &tr->msgp->msg);

	if (!has_sindex || !si) {
		tr->result_code = AS_PROTO_RESULT_FAIL_INDEX_NOTFOUND;
		rv = AS_QUERY_ERR;
		goto Cleanup;
	}

	// quick check if there is any data with the certain set name
	if (setname && as_namespace_get_set_id(ns, setname) == INVALID_SET_ID) {
		tr->result_code = AS_PROTO_RESULT_OK;
		cf_info(AS_QUERY, "Query on non-existent set %s", setname);
		// Send FIN packet to client to ignore this.
		as_msg_send_fin(tr->proto_fd_h->fd, AS_PROTO_RESULT_OK);
		if (tr->msgp) {
			cf_free(tr->msgp);
			tr->msgp = NULL;
		}
		// special case :
		// add this in the query_fail stat
		cf_atomic64_incr(&g_config.query_fail);
		rv = AS_QUERY_OK;
		goto Cleanup;
	}
	cf_detail(AS_QUERY, "Query on index %s ",
			((as_sindex_metadata *)si->imd)->iname);

	as_query_transaction *qtr = cf_rc_alloc(sizeof(as_query_transaction));
	if (!qtr) {
		rv = AS_QUERY_ERR;
		goto Cleanup;
	}
	memset(qtr, 0, sizeof(as_query_transaction));
	qtr->is_malloc           = true;
	qtr->inited              = false;
	qtr->trid                = tr->trid;
	qtr->fd_h                = tr->proto_fd_h;
	qtr->fd_h->fh_info      |= FH_INFO_DONOT_REAP;
	qtr->ns                  = ns;
	qtr->setname             = setname;
	qtr->si                  = si;
	qtr->srange              = srange;
	qtr->job_type            = AS_QUERY_LOOKUP;
	qtr->binlist             = binlist;
	qtr->start_time          = start_time;
	qtr->end_time            = tr->end_time;
	qtr->msgp                = tr->msgp;
	qtr->short_running       = true;
	qtr->err                 = false;
	qtr->abort               = false;
	qtr->track               = false;
	qtr->queued_time_ns      = 0;   
	qtr->querying_ai_time_ns = 0;
	qtr->waiting_time_ns     = 0;
	qtr->has_send_fin        = false;
	qtr->outstanding_net_io  = 0;
	qtr->push_seq_number     = 0;
	qtr->pop_seq_number      = 1;
	qtr->blocking            = false;

	if (as_aggr_call_init(&qtr->agg_call, tr, qtr, &as_query_aggr_caller_qintf,
			&query_agg_istream_hooks, &query_agg_ostream_hooks, ns, false) == AS_QUERY_OK) {
		// There is no io call back, record is worked on from inside stream
		// interface
		qtr->req_cb    = NULL;
		qtr->job_type  = AS_QUERY_AGG;
		cf_atomic64_incr(&g_config.n_aggregation);
	} else if (!as_query__udf_call_init(&qtr->call, tr)) {
		qtr->job_type  = AS_QUERY_UDF;
	} else {
		qtr->req_cb    = as_query__add_response;
		qtr->job_type  = AS_QUERY_LOOKUP;
		cf_atomic64_incr(&g_config.n_lookup);
	}
	pthread_mutex_init(&qtr->buf_mutex, NULL);

	if (g_config.query_in_transaction_thr) {
		as_query__generator(qtr);
	} else {
		if (as_query__queue(qtr)) {
			// This error will be accounted by thr_tsvc layer. Thus
			// qtr->err            = true; is not needed here. Else it will be accounted twice.
			// reset fd_h and msgp before calling qtr release, let
			// transaction deal with failure
			qtr->fd_h           = NULL;
			qtr->msgp           = NULL;
			as_qtr__release(qtr, __FILE__, __LINE__);
			tr->result_code     = AS_PROTO_RESULT_FAIL_QUERY_QUEUEFULL;
			return AS_QUERY_ERR;
		}
	}
	// Reset msgp to NULL in tr to avoid double free. And it is successful queuing
	// of query to the query engine. It will reply as needed. Reset proto_fd_h.
	tr->msgp       = NULL;
	tr->proto_fd_h = 0;
	return AS_QUERY_OK;

Cleanup:
	// Pre Query Setup Failure
	if (setname)     cf_free(setname);
	if (si)          AS_SINDEX_RELEASE(si);
	if (srange)      as_sindex_range_free(&srange);
	if (binlist)     cf_vector_destroy(binlist);
	if (tr->msgp)    {
		cf_free(tr->msgp);
		tr->msgp = NULL;
	}
	return rv;
}

/*
 * Function - query_kill
 *
 * Arguments -
 * 		trid - transaction id of the query which one want to kill.
 *
 * Returns -
 *		AS_QUERY_OK  - on success.
 *		AS_QUERY_ERR - on failure.
 *
 * Description -
 *		Iterates through the g_query_transaction array and matches the trid.
 *
 *		Synchronization -
 *			Takes a lock on array to avoid deletion of any qtr from this array.
 */
int
as_query_kill(uint64_t trid)
{
	as_query_transaction *qtr;
	int rv = AS_QUERY_ERR;

	rv =  as_query__get_qtr(trid, &qtr);

	if (rv != AS_QUERY_OK) {
		cf_warning(AS_QUERY, "Cannot kill query with trid [ %"PRIu64" ]",  trid);
	} else {
		qtr->abort = true;
		cf_debug(AS_QUERY, "Query %p Aborted at %s:%d", qtr, __FILE__, __LINE__);
		rv = AS_QUERY_OK;
		as_qtr__release(qtr, __FILE__, __LINE__);
	}

	return rv;
}

int
as_query_set_priority(uint64_t trid, uint32_t priority)
{
	as_query_transaction *qtr;
	int rv = AS_QUERY_ERR;

	rv =  as_query__get_qtr(trid, &qtr);

	if (rv != AS_QUERY_OK) {
		cf_warning(AS_QUERY, "Cannot set priority for query with trid [ %"PRIu64" ]",  trid);
	} else {
		uint32_t old_priority = qtr->priority;
		qtr->priority = priority;
		cf_info(AS_QUERY, "Query priority changed from %d to %d", old_priority, priority);
		rv = AS_QUERY_OK;
		as_qtr__release(qtr, __FILE__, __LINE__);
	}
	return rv;
}

/*
 * Function as_query_stat
 *
 * Returns -
 * 		AS_QUERY_OK
 * TODO
 * 		Add more and synch up the existing stats
 */
int
as_query_stat(char *name, cf_dyn_buf *db)
{
	// Store stats to avoid dynamic changes.
	uint64_t agg          = cf_atomic64_get(g_config.n_aggregation);
	uint64_t agg_success  = cf_atomic64_get(g_config.n_agg_success);
	uint64_t agg_err     = cf_atomic64_get(g_config.n_agg_errs);
	uint64_t agg_records  = cf_atomic64_get(g_config.agg_num_records);
	uint64_t agg_abort    = cf_atomic64_get(g_config.n_agg_abort);
	uint64_t lkup         = cf_atomic64_get(g_config.n_lookup);
	uint64_t lkup_success = cf_atomic64_get(g_config.n_lookup_success);
	uint64_t lkup_err     = cf_atomic64_get(g_config.n_lookup_errs);
	uint64_t lkup_records = cf_atomic64_get(g_config.lookup_num_records);
	uint64_t lkup_abort   = cf_atomic64_get(g_config.n_lookup_abort);

	cf_dyn_buf_append_string(db, "query_reqs=");
	cf_dyn_buf_append_uint64(db, cf_atomic64_get(g_config.query_reqs));

	cf_dyn_buf_append_string(db, ";query_success=");
	cf_dyn_buf_append_uint64(db, agg_success + lkup_success);

	cf_dyn_buf_append_string(db, ";query_fail=");
	cf_dyn_buf_append_uint64(db, cf_atomic64_get(g_config.query_fail) + lkup_err + agg_err);

	cf_dyn_buf_append_string(db, ";query_abort=");
	cf_dyn_buf_append_uint64(db, agg_abort + lkup_abort );


	cf_dyn_buf_append_string(db, ";query_avg_rec_count=");
	cf_dyn_buf_append_uint64(db,  (agg + lkup) ? ( agg_records + lkup_records )
									/ (agg + lkup) : 0);

	cf_dyn_buf_append_string(db, ";query_short_queue_full=");
	cf_dyn_buf_append_uint64(db, cf_atomic64_get(g_config.query_short_queue_full));

	cf_dyn_buf_append_string(db, ";query_long_queue_full=");
	cf_dyn_buf_append_uint64(db, cf_atomic64_get(g_config.query_long_queue_full));

	cf_dyn_buf_append_string(db, ";query_short_running=");
	cf_dyn_buf_append_uint64(db, cf_atomic64_get(g_config.query_short_running));

	cf_dyn_buf_append_string(db, ";query_long_running=");
	cf_dyn_buf_append_uint64(db, cf_atomic64_get(g_config.query_long_running));

	cf_dyn_buf_append_string(db, ";query_tracked=");
	cf_dyn_buf_append_uint64(db, cf_atomic64_get(g_config.query_tracked));

	// Aggregation stats
	cf_dyn_buf_append_string(db, ";query_agg=");
	cf_dyn_buf_append_uint64(db, agg);

	cf_dyn_buf_append_string(db, ";query_agg_success=");
	cf_dyn_buf_append_uint64(db, agg_success);

	cf_dyn_buf_append_string(db, ";query_agg_err=");
	cf_dyn_buf_append_uint64(db, agg_err);


	cf_dyn_buf_append_string(db, ";query_agg_abort=");
	cf_dyn_buf_append_uint64(db, agg_abort);

	cf_dyn_buf_append_string(db, ";query_agg_avg_rec_count=");
	cf_dyn_buf_append_uint64(db, agg ? agg_records / agg : 0);

	// Lookup stats
	cf_dyn_buf_append_string(db, ";query_lookups=");
	cf_dyn_buf_append_uint64(db, lkup);

	cf_dyn_buf_append_string(db, ";query_lookup_success=");
	cf_dyn_buf_append_uint64(db, lkup_success);

	cf_dyn_buf_append_string(db, ";query_lookup_err=");
	cf_dyn_buf_append_uint64(db, lkup_err);

	cf_dyn_buf_append_string(db, ";query_lookup_abort=");
	cf_dyn_buf_append_uint64(db, lkup_abort);

	cf_dyn_buf_append_string(db, ";query_lookup_avg_rec_count=");
	cf_dyn_buf_append_uint64(db, lkup ? lkup_records / lkup : 0);

	return AS_QUERY_OK;
}

int
as_query_list_job_reduce_fn (void *key, uint32_t keylen, void *object, void *udata)
{
	as_query_transaction * qtr = (as_query_transaction*)object;
	cf_dyn_buf * db = (cf_dyn_buf*) udata;

	cf_dyn_buf_append_string(db, "trid=");
	cf_dyn_buf_append_uint64(db, qtr->trid);
	cf_dyn_buf_append_string(db, ":job_type=");
	cf_dyn_buf_append_int(db, qtr->job_type);
	cf_dyn_buf_append_string(db, ":num_records=");
	cf_dyn_buf_append_uint64(db, cf_atomic_int_get(qtr->num_records));
	cf_dyn_buf_append_string(db, ":run_time=");
	cf_dyn_buf_append_uint64(db, (cf_getns() - qtr->start_time) / 1000);
	cf_dyn_buf_append_string(db, ":state=");
	if(qtr->abort) {
		cf_dyn_buf_append_string(db, "ABORTED");
	} else {
		cf_dyn_buf_append_string(db, "RUNNING");
	}
	cf_dyn_buf_append_string(db, ";");
	return AS_QUERY_OK;
}
/*
 * Function as_query_list
 *		Lists thr current running queries
 *
 *	Synchronization -
 *		Takes a lock on global array which stores qtr.
 */

int
as_query_list(char *name, cf_dyn_buf *db)
{
	uint32_t size = rchash_get_size(g_query_job_hash);
	// No elements in the query job hash, return failure
	if(!size) {
		cf_dyn_buf_append_string(db, "No running queries");
	}
	// Else go through all the jobs in the hash and list their statistics
	else {
		rchash_reduce(g_query_job_hash, as_query_list_job_reduce_fn, db);
		cf_dyn_buf_chomp(db);
	}
	return AS_QUERY_OK;
}

extern const as_list_hooks udf_arglist_hooks;
void as_query_fakestream(as_stream *istream, as_list *arglist, as_stream *ostream);
void
as_query_fakestream(as_stream *istream, as_list *arglist, as_stream *ostream)
{
	as_val *v = NULL;
	int count = 0;
	int sum = 0;
	while((v = as_stream_read(istream)) != NULL) {
		as_rec *rec = (as_rec *)v;
		// Pick the bin name
		char binname[3];
		as_val *binval = as_list_get(arglist, 0);
		char *bnno = NULL;
		if (binval) {
			bnno = as_val_tostring(binval);
		}
		sprintf(binname, "bn%s", bnno);
		if (bnno) cf_free(bnno);

		as_val *checkval = as_list_get(arglist, 1);
		char *checkno = NULL;
		if (checkval) {
			checkno = as_val_tostring(checkval);
		}

		v = as_rec_get(rec, binname);
		char *val = as_val_tostring(v);
		if (val && checkno) if (!strcmp(val, checkno)) count++;
		cf_info(AS_QUERY, "Instream : binname = %s, val = %s check val = %s count=%d", binname, val, checkno, count);
		sum += atoi(val);
		cf_free(checkval);
		cf_free(val);
		cf_free(v);
	}
	as_integer i;
	as_integer_init(&i, sum);
	as_stream_write(ostream, (as_val *)&i);
}

// TODO: Find proper query and aggregation engine default values
void
as_query_gconfig_default(as_config *c)
{
	// NB: Do not change query_threads default to odd. as_query_reinit code cannot
	// handle it. Code to handle it is unnecessarily complicated code, hence opted
	// to make the default value even.
	c->query_threads             = 6;
	c->query_worker_threads      = 15;
	c->query_priority            = 10;
	c->query_sleep               = 1;
	c->query_bsize               = QUERY_BATCH_SIZE;
	c->query_job_tracking        = false;
	c->query_in_transaction_thr  = 0;
	c->query_req_max_inflight    = AS_QUERY_MAX_QREQ_INFLIGHT;
	c->query_bufpool_size        = AS_QUERY_MAX_BUFS;
	c->query_short_q_max_size    = AS_QUERY_MAX_SHORT_QUEUE_SZ;
	c->query_long_q_max_size     = AS_QUERY_MAX_LONG_QUEUE_SZ;
	c->query_buf_size            = AS_QUERY_BUF_SIZE;
	c->query_threshold           = 10;	// threshold after which the query is considered long running
										// no reason for choosing 10
	c->query_rec_count_bound     = UINT_MAX; // Unlimited
	c->query_req_in_query_thread = 0;
	c->query_untracked_time_ns   = AS_QUERY_UNTRACKED_TIME;

	// Aggregation
	c->udf_runtime_max_memory    = ULONG_MAX;
	c->udf_runtime_max_gmemory   = ULONG_MAX;
	c->udf_runtime_gmemory_used  = 0;
}

// query module to monitor
void
as_query__fill_jobstat(as_query_transaction *qtr, as_mon_jobstat *stat)
{
	stat->trid          = qtr->trid;
	stat->cpu           = 0;                               // not implemented
	stat->mem           = (float)qtr->buf_reserved;
	stat->run_time      = (cf_getns() - qtr->start_time) / 1000000;
	stat->recs_read     = qtr->read_success;
	stat->net_io_bytes  = qtr->net_io_bytes;
	stat->priority      = qtr->priority;

	strcpy(stat->ns, qtr->ns->name);

	if (qtr->setname) {
		strcpy(stat->set, qtr->setname);
	} else {
		strcpy(stat->set, "NULL");
	}

	strcpy(stat->status, "IN_PROGRESS");
	stat->jdata[0]        = '\0';
	char *specific_data   = stat->jdata;
	sprintf(specific_data, "indexname=%s:", qtr->si->imd->iname);
}


/*
 * Populates the as_mon_jobstat and returns to mult-key lookup monitoring infrastructure.
 * Serves as a callback function
 *
 * Returns -
 * 		NULL - In case of failure.
 * 		as_mon_jobstat - On success.
 */
as_mon_jobstat *
as_query_get_jobstat(uint64_t trid)
{
	as_mon_jobstat *stat;
	as_query_transaction *qtr;
	int rv = AS_QUERY_ERR;
	rv     =  as_query__get_qtr(trid, &qtr);

	if (rv != AS_QUERY_OK) {
		cf_warning(AS_MON, "No query was found with trid [ %"PRIu64" ]", trid);
		stat = NULL;
	}
	else {
		stat = cf_malloc(sizeof(as_mon_jobstat));
		as_query__fill_jobstat(qtr, stat);
		as_qtr__release(qtr, __FILE__, __LINE__);
	}
	return stat;
}

typedef struct as_query_jobstat_s {
	int               index;
	as_mon_jobstat ** jobstat;
	int               max_size;
} as_query_jobstat;


int
as_mon_query_jobstat_reduce_fn (void *key, uint32_t keylen, void *object, void *udata)
{
	as_query_transaction * qtr = (as_query_transaction*)object;
	as_query_jobstat *job_pool = (as_query_jobstat*) udata;

	if ( job_pool->index >= job_pool->max_size) return 0;
	as_mon_jobstat * stat = *(job_pool->jobstat);
	stat                  = stat + job_pool->index;
	as_query__fill_jobstat(qtr, stat);
	(job_pool->index)++;
	return 0;
}

as_mon_jobstat *
as_query_get_jobstat_all(int * size)
{
	*size = rchash_get_size(g_query_job_hash);
	if(*size == 0) return AS_QUERY_OK;

	as_mon_jobstat     * job_stats;
	as_query_jobstat   * job_pool;

	job_stats          = (as_mon_jobstat *) cf_malloc(sizeof(as_mon_jobstat) * (*size));
	job_pool           = (as_query_jobstat *) cf_malloc(sizeof(as_query_jobstat));
	job_pool->jobstat  = &job_stats;
	job_pool->index    = 0;
	job_pool->max_size = *size;
	rchash_reduce(g_query_job_hash, as_mon_query_jobstat_reduce_fn, job_pool);
	*size              = job_pool->index;
	cf_free(job_pool);
	return job_stats;
}

udf_call *
as_query_get_udf_call(void *ptr)
{
	as_query_transaction *qtr = (as_query_transaction *)ptr;
	return &qtr->call;
}

<<<<<<< HEAD
/*
 * Returns NULL if partition with is 'pid' is not qnode
 * Else 
 * 		if all the qnodes are reserved upfront returns the rsv used for reserving the partition
 * 		else reserves the partition and returns rsv
 */

as_partition_reservation *
as_query_reserve_qnode(as_namespace * ns, as_query_transaction * qtr, as_partition_id  pid, as_partition_reservation * rsv)
{
	if (qtr->qctx.qnodes_pre_reserved) {
		if (!qtr->qctx.is_partition_qnode[pid]) {
			cf_debug(AS_QUERY, "Getting digest in rec list which do not belong to qnode.");
			return NULL;
		}
		return &qtr->rsv[pid];
	}
	else {
		// get the qnode reservation per record
		// Good for unique sindex queries.
		as_partition_reservation tmp_rsv = *rsv;

		AS_PARTITION_RESERVATION_INIT(tmp_rsv);
		if (0 != as_partition_reserve_qnode(ns, pid, rsv)) {
			return NULL;
		}
		cf_atomic_int_incr(&g_config.dup_tree_count);
	}
	return rsv;
}

void
as_query_release_qnode(as_query_transaction * qtr, as_partition_reservation * rsv)
{
	if (!qtr->qctx.qnodes_pre_reserved) {
		as_partition_release(rsv);
		cf_atomic_int_decr(&g_config.dup_tree_count);
	}
}
=======
>>>>>>> d6adda16
<|MERGE_RESOLUTION|>--- conflicted
+++ resolved
@@ -197,7 +197,6 @@
 												// being touched.
 	uint32_t                 n_digests;                // Digests picked by SIK
 												// including record read
-<<<<<<< HEAD
 	uint64_t                 net_io_bytes;
 	uint64_t                 read_success;
 	uint64_t                 waiting_time_ns;          // Time spent waiting by query in query_queue
@@ -207,6 +206,9 @@
 	// PRIORITY PARAMETERS
 	uint32_t                 yield_count;              // Number of loops
 	cf_atomic32              qreq_in_flight;
+	cf_atomic32              outstanding_net_io;
+	cf_atomic32              push_seq_number;
+	cf_atomic32              pop_seq_number;
 	uint32_t                 priority;
 
 	// INTERNAL
@@ -214,46 +216,17 @@
 	uint32_t                 buf_reserved;             // for memory tracking
 	cf_buf_builder  *        bb_r;
 	pthread_mutex_t          buf_mutex;
-	cf_atomic_int	         udf_runtime_memory_used;  // Currently reserved
-												// udf runtime memory
+	cf_atomic_int	         udf_runtime_memory_used;  // Currently reserved udf runtime memory
+	struct ai_obj            bkey;
+	as_partition_reservation rsv[AS_PARTITIONS];
+	
+	// Following are single threaded access put it in single byte
 	bool                     is_malloc;
 	bool                     inited;
-	struct ai_obj            bkey;
 	bool                     short_running;
 	bool                     track;
-	as_partition_reservation rsv[AS_PARTITIONS];
-=======
-	cf_atomic32       net_io_bytes;
-	uint64_t          read_success;
-	uint64_t          waiting_time_ns;          // Time spent waiting by query in query_queue
-	uint64_t          querying_ai_time_ns;      // Time spent by query to run lookup secondary index trees.
-	uint64_t          queued_time_ns;
-
-	// PRIORITY PARAMETERS
-	uint32_t          yield_count;              // Number of loops
-	cf_atomic32       qreq_in_flight;
-	cf_atomic32       outstanding_net_io;
-	cf_atomic32       push_seq_number;
-	cf_atomic32       pop_seq_number;
-	uint32_t          priority;
-
-	// INTERNAL
-	as_query_ioreq_cb req_cb;                 // Call back for the io threads
-	uint32_t          buf_reserved;             // for memory tracking
-	cf_buf_builder  * bb_r;
-	pthread_mutex_t   buf_mutex;
-	cf_atomic_int	  udf_runtime_memory_used;  // Currently reserved
-												// udf runtime memory
-	struct ai_obj     bkey;
-	
-	// Following are single threaded access put it in single byte
-	bool              is_malloc;
-	bool			  inited;
-	bool              short_running;
-	bool              track;
-	bool              has_send_fin;
-	bool              blocking;
->>>>>>> d6adda16
+	bool                     has_send_fin;
+	bool                     blocking;
 
 	// Record UDF Management
 	cf_atomic_int            uit_queued;    				// Throttling: max in flight scan
@@ -348,14 +321,11 @@
 void                 as_query__transaction_done(as_query_transaction *qtr);
 int                  as_qtr__release(as_query_transaction *qtr, char *fname, int lineno);
 int                  as_qtr__reserve(as_query_transaction *qtr, char *fname, int lineno);
-<<<<<<< HEAD
 as_partition_reservation *  as_query_reserve_qnode(as_namespace * ns, as_query_transaction * qtr, 
 										as_partition_id pid, as_partition_reservation * rsv);
 void                 as_query_release_qnode(as_query_transaction * qtr, as_partition_reservation * rsv);
-=======
 int                  as_query__netio(as_query_transaction *qtr, bool final);
 int                  as_query__netio_wait(as_query_transaction *qtr);
->>>>>>> d6adda16
 
 #define AS_QUERY_INCREMENT_ERR_COUNT(qtr)   \
 	if(qtr->job_type == AS_QUERY_AGG) {    \
@@ -765,7 +735,6 @@
 		cf_warning(AS_QUERY, "QUEUED UDF not equal to zero when query transaction is done");
 	}
 
-<<<<<<< HEAD
 	// Release all the qnodes
 	if (qtr->qctx.qnodes_pre_reserved) {
 		for (int i=0; i<AS_PARTITIONS; i++) {
@@ -776,30 +745,6 @@
 		}
 	}
 
-	// Send out the final data back
-	if (qtr->fd_h) {
-		as_query__add_fin(qtr);
-		uint64_t time_ns        = 0;
-
-		if (g_config.query_enable_histogram) {
-			time_ns = cf_getns();
-		}
-
-		int brv = as_query__send_response(qtr);
-
-		QUERY_HIST_INSERT_DATA_POINT(query_net_io_hist, time_ns);
-
-		if (brv != AS_QUERY_OK) {
-			cf_detail( AS_QUERY,
-					"query request: Not sending the fin packet as the connection is closed");
-		}
-	} else {
-		cf_debug( AS_QUERY,
-				"query request: Not sending the fin packet as the connection is closed");
-	}
-=======
-	
->>>>>>> d6adda16
 	as_query__update_stats(qtr);
 
 	// deleting it from the global hash.
@@ -833,6 +778,8 @@
 	} else {
 		cf_debug( AS_QUERY,
 				"query request: Not sending the fin packet as the connection is closed");
+		// Need to release qtr in case fd is not found.
+		as_qtr__release(qtr, __FILE__, __LINE__);
 	}
 	return AS_QUERY_OK;
 }
@@ -1063,7 +1010,7 @@
 		if (retcode == AS_NETIO_OK) {
 			cf_atomic32_incr(&qtr->pop_seq_number);
 			cf_detail(AS_QUERY, "Finished sequence number %p->%d", qtr, io->seq);
-			cf_atomic32_add(&qtr->net_io_bytes, io->bb_r->used_sz + 8);
+			cf_atomic64_add(&qtr->net_io_bytes, io->bb_r->used_sz + 8);
 		}
 
 		// If timed out override the decision
@@ -1804,7 +1751,6 @@
 		bzero(&qtr->qctx.bdig, sizeof(cf_digest));
 		qtr->result_code              = AS_PROTO_RESULT_OK;
 		// start with the threshold value
-<<<<<<< HEAD
 		qtr->qctx.bsize               = g_config.query_threshold;
 		qtr->qctx.new_ibtr            = true;
 		qtr->qctx.nbtr_done           = false;
@@ -1812,17 +1758,8 @@
 		qtr->qctx.qnodes_pre_reserved = g_config.qnodes_pre_reserved;
 		qtr->priority                 = g_config.query_priority;
 		qtr->bb_r                     = as_query__bb_poolrequest();
+		cf_buf_builder_reserve(&qtr->bb_r, 8, NULL);
 		qtr->loop                     = 0;
-=======
-		qtr->qctx.bsize           = g_config.query_threshold;
-		qtr->qctx.new_ibtr        = true;
-		qtr->qctx.nbtr_done       = false;
-		qtr->qctx.pimd_idx        = -1;
-		qtr->priority             = g_config.query_priority;
-		qtr->bb_r                 = as_query__bb_poolrequest();
-    	cf_buf_builder_reserve(&qtr->bb_r, 8, NULL);
-		qtr->loop                 = 0;
->>>>>>> d6adda16
 
 		// Check if bufbuilder request was successful
 		if (!qtr->bb_r) {
@@ -2942,7 +2879,6 @@
 	return &qtr->call;
 }
 
-<<<<<<< HEAD
 /*
  * Returns NULL if partition with is 'pid' is not qnode
  * Else 
@@ -2981,6 +2917,4 @@
 		as_partition_release(rsv);
 		cf_atomic_int_decr(&g_config.dup_tree_count);
 	}
-}
-=======
->>>>>>> d6adda16
+}