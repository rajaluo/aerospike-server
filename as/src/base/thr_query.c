/*
 * thr_query.c
 *
 * Copyright (C) 2012-2014 Aerospike, Inc.
 *
 * Portions may be licensed to Aerospike, Inc. under one or more contributor
 * license agreements.
 *
 * This program is free software: you can redistribute it and/or modify it under
 * the terms of the GNU Affero General Public License as published by the Free
 * Software Foundation, either version 3 of the License, or (at your option) any
 * later version.
 *
 * This program is distributed in the hope that it will be useful, but WITHOUT
 * ANY WARRANTY; without even the implied warranty of MERCHANTABILITY or FITNESS
 * FOR A PARTICULAR PURPOSE. See the GNU Affero General Public License for more
 * details.
 *
 * You should have received a copy of the GNU Affero General Public License
 * along with this program.  If not, see http://www.gnu.org/licenses/
 */

/*
 * This code is responsible for the query execution. Each query received
 * query transaction for the query threads to execute. Query has two parts
 * a) Generator  : This query the Aerospike Index B-tree and creates the digest list and
 *                 queues it up for LOOKUP / UDF / AGGREGATION / MRJ
 * b) Aggregator : This does required processing of the record and send back
 *                 response to the clients.
 *                 LOOKUP:      Read the record from the disk and based on the
 *                              records selected by query packs it into the buffer
 *                              and returns it back to the client
 *                 UDF:         Reads the record from the disk and based on the
 *                              query applies UDF and packs the result back into
 *                              the buffer and returns it back to the client.
 *                 AGGREGATION: Creates istream(on the digstlist) and ostream(
 *                              over the network buffer) and applies aggregator
 *                              functions. For a single query this can be called
 *                              multiple times. The istream interface takes care
 *                              of partition reservation / record opening/ closing
 *                              and object lock synchronization. Whole of which
 *                              is driven by as_stream_read / as_stream_write from
 *                              inside aggregation UDF. ostream keeps sending by
 *                              batched result to the client.
 *                 MRJ        : Creates istream(on the digest list) and ostream
 *                              (over the queue of mapped result throttled one)
 *                              which can then feed into next level of function.
 *                              Modalities <TBD>
 *
 *  Please note all these parts can either be performed under single thread
 *  context or by different set of threads. For the namespace with data on disk
 *  I/O is performed separately in different set of I/O pools
 *
 *  Flow of code looks like
 *
 *  1. thr_tsvc()
 *
 *                 ---------------------------------> as_query__generator
 *                /                                      /|\      |
 *  as_query -----                                        |       |   qtr released
 * (sets up qtr)  \   qtr reserved                        |      \|/
 *                 ----------------> g_query_q ------> as_query__th
 *
 *
 *  2. Query Threads
 *                          ---------------------------------> as_query__process_request
 *                        /                                          /|\      |
 *  as_query__generator --                                            |       |  qtr released
 *  (sets up qreq)        \  qtr reserved                             |      \|/
 *                          --------------> g_query_request_queue -> as_query__th
 *
 *
 *
 *  3. I/O threads
 *                                as_query__process_ioreq  --> as_query__io
 *                               /
 *  as_query__process_request ----- as_query__process_mrjreq  (NOT IMPLEMENTED)
 *                               \
 *                                as_query__process_aggreq --> as_query__agg
 *
 *  (Releases all the resources qtr and qreq if allocated)
 *
 *  A query may be single thread execution or a multi threaded application. In the
 *  single thread execution all the functions are called in the single thread context
 *  and no queue is involved. In case of multi thread context qtr is setup by thr_tsvc
 *  and which is picked up by the query threads which could either service it in single
 *  thread or queue up to the I/O worker thread (done generally in case of data on ssd)
 *
 */

#include <assert.h>
#include <errno.h>
#include <pthread.h>
#include <stdio.h>
#include <string.h>
#include <strings.h>
#include <arpa/inet.h>
#include <netinet/in.h>
#include <sys/socket.h>
#include <sys/time.h>

#include "aerospike/as_buffer.h"
#include "aerospike/as_integer.h"
#include "aerospike/as_list.h"
#include "aerospike/as_map.h"
#include "aerospike/as_msgpack.h"
#include "aerospike/as_serializer.h"
#include "aerospike/as_stream.h"
#include "aerospike/as_string.h"
#include "aerospike/as_rec.h"
#include "aerospike/as_val.h"
#include "aerospike/mod_lua.h"
#include "citrusleaf/cf_ll.h"

#include "ai.h"
#include "ai_btree.h"
#include "bt.h"
#include "bt_iterator.h"

#include "base/aggr.h"
#include "base/datamodel.h"
#include "base/secondary_index.h"
#include "base/thr_tsvc.h"
#include "base/transaction.h"
#include "base/udf_memtracker.h"
#include "base/udf_rw.h"
#include "base/udf_record.h"
#include "fabric/fabric.h"

// parameter read off from a transaction

extern cf_vector * as_sindex_binlist_from_msg(as_namespace *ns, as_msg *msgp);
extern int as_query__queue(as_query_transaction *qtr);
typedef int (* as_query_ioreq_cb)
		(void *qtr, as_index_ref *r_ref, as_storage_rd *rd);

#define QUERY_BATCH_SIZE              100
#define AS_MAX_NUM_SCRIPT_PARAMS      10
// TODO: make it configurable
#define AS_QUERY_BUF_SIZE             1024 * 128
#define AS_QUERY_MAX_BUFS             256	// That makes it 32 meg max in steady state
#define AS_QUERY_MAX_QREQ             1024	// this is 4 kb

// Cap on query thread and query worker thread some
// number make it smarter
#define AS_QUERY_MAX_THREADS          32
#define AS_QUERY_MAX_WORKER_THREADS   15 * AS_QUERY_MAX_THREADS
#define AS_QUERY_MAX_QREQ_INFLIGHT    100	// worker queue capping per query
#define AS_QUERY_MAX_QUERY            500	// 32 MB be little generous for now!!
#define AS_QUERY_MAX_SHORT_QUEUE_SZ   500	// maximum 500 outstanding short running queries
#define AS_QUERY_MAX_LONG_QUEUE_SZ    500	// maximum 500 outstanding long  running queries
#define AS_QUERY_MAX_UDF_TRANSACTIONS 20	// Higher the value more aggressive it will be

#define QTR_FAILED(qtr) \
	((qtr)->abort || (qtr)->err)

#define AS_QUERY_UNTRACKED_TIME       1000 * 1000 * 1000 // (nanosecond) 1 sec
typedef enum {
	AS_QUERY_LOOKUP = 0,
	AS_QUERY_UDF    = 1,
	AS_QUERY_AGG    = 2,
	AS_QUERY_MRJ    = 3
} as_query_type;

struct as_query_transaction_s {

	// PROPERTIES

	uint64_t                 trid;
	as_file_handle         * fd_h;
	as_namespace           * ns;
	char                   * setname;
	as_sindex              * si;
	as_sindex_range        * srange;
	cl_msg                 * msgp;

	// INPUT

	as_query_type            job_type;  // Job type [LOOKUP/AGG/UDF/MRJ]
	cf_vector              * binlist;
	udf_call                 call;     // Record UDF Details
	as_aggr_call             agg_call; // Stream UDF Details 
	as_sindex_qctx           qctx;     // Secondary Index details

	// OUTPUT
	int                      result_code;
	bool                     abort; // user abort rec-count-bound/query-timeout/query-kill
	bool                     err;   // Internal system err or parameter err

	// bounds and counters
	int                      loop;
	uint64_t                 start_time;               // Start time
	uint64_t                 end_time;                 // timeout value
	cf_atomic_int            num_records;              // Number of records returned as result
												// if aggregation returns 1 record count
												// is 1, irrelevant of number of record
												// being touched.
	uint32_t                 n_digests;                // Digests picked by SIK
												// including record read
	uint64_t                 net_io_bytes;
	uint64_t                 read_success;
	uint64_t                 waiting_time_ns;          // Time spent waiting by query in query_queue
	uint64_t                 querying_ai_time_ns;      // Time spent by query to run lookup secondary index trees.
	uint64_t                 queued_time_ns;

	// PRIORITY PARAMETERS
	uint32_t                 yield_count;              // Number of loops
	cf_atomic32              qreq_in_flight;
	cf_atomic32              outstanding_net_io;
	cf_atomic32              push_seq_number;
	cf_atomic32              pop_seq_number;
	uint32_t                 priority;

	// INTERNAL
	as_query_ioreq_cb        req_cb;                 // Call back for the io threads
	uint32_t                 buf_reserved;             // for memory tracking
	cf_buf_builder  *        bb_r;
	pthread_mutex_t          buf_mutex;
	cf_atomic_int	         udf_runtime_memory_used;  // Currently reserved udf runtime memory
	struct ai_obj            bkey;
	as_partition_reservation rsv[AS_PARTITIONS];
	
	// Following are single threaded access put it in single byte
	bool                     is_malloc;
	bool                     inited;
	bool                     short_running;
	bool                     track;
	bool                     has_send_fin;
	bool                     blocking;

	// Record UDF Management
	cf_atomic_int            uit_queued;    				// Throttling: max in flight scan
	cf_atomic_int            uit_completed; 				// Number of udf transactions successfully completed
	cf_atomic64			     uit_total_run_time;			// Average transaction processing time for all udf internal transactions
};

typedef enum {
	AS_QUERY_REQTYPE_NONE = -1, // Request for I/O
	AS_QUERY_REQTYPE_IO   =  0, // Request for I/O
	AS_QUERY_REQTYPE_UDF  =  1, // Request for running UDF on query result
	AS_QUERY_REQTYPE_AGG  =  2, // Request for Aggregation
	AS_QUERY_REQTYPE_MRJ  =  3  // Request for MRJ
} as_query_request_type;

typedef struct as_query_request_s {
	as_query_request_type    type;
	byte                     agg_stage;
	as_query_transaction   * qtr;
	cf_ll                  * recl;
} as_query_request;

static cf_atomic32      g_query_init            = 0;
static int              g_current_queries_count = 0;
static pthread_rwlock_t g_query_lock
						= PTHREAD_RWLOCK_WRITER_NONRECURSIVE_INITIALIZER_NP;
pthread_mutex_t         g_query_arr_mutex;

// Query management
static rchash *g_query_job_hash = NULL;

// Histograms

histogram * query_txn_q_wait_hist;               // Histogram to track time spend in trasaction queue
histogram * query_prepare_batch_q_wait_hist;     // Histogram to track time spend waiting in queue for query thread
histogram * query_prepare_batch_hist;            // Histogram to track time spend while preparing batches
histogram * query_batch_io_q_wait_hist;          // Histogram to track time spend waiting in queue for worker thread
histogram * query_batch_io_hist;                 // Histogram to track time spend doing I/O per batch
histogram * query_net_io_hist;                   // Histogram to track time spend sending results to client

#define QUERY_HIST_INSERT_DATA_POINT(type, start_time_ns)              \
do {                                                                   \
	if (g_config.query_enable_histogram && start_time_ns != 0) {       \
		if (type) {                                                    \
			histogram_insert_data_point(type, start_time_ns);          \
		}                                                              \
	}                                                                  \
} while(0);


// forward declarations

// Buf Builder Pool
static cf_queue  * g_query_response_bb_pool  = 0;
int                as_query__bb_poolrelease(cf_buf_builder *bb_r);
cf_buf_builder   * as_query__bb_poolrequest();

// Query request
static cf_queue  * g_query_qreq_pool         = 0;
int                as_query__qreq_poolrelease(as_query_request *qreq);
as_query_request * as_query__qreq_poolrequest();


// GENERATOR
static pthread_t      g_query_threads[AS_QUERY_MAX_THREADS];
static pthread_attr_t g_query_th_attr;
static cf_queue     * g_query_queue           = 0;
static cf_queue     * g_query_long_queue      = 0;
static cf_atomic32    g_query_threadcnt       = 0;
inline void           as_query__generator(as_query_transaction *qtr);
void                * as_query__th(void* q_to_wait_on);

// I/O & AGGREGATOR
static pthread_t      g_query_worker_threads[AS_QUERY_MAX_WORKER_THREADS];
static pthread_attr_t g_query_worker_th_attr;
static cf_queue     * g_query_request_queue    = 0;
static cf_atomic32    g_query_worker_threadcnt = 0;
static int            as_query__push_qreq(as_query_request *qreq);
as_query_request    * as_query__pop_qreq();
void                * as_query__worker_th(void *q_to_wait_on);
int                   as_query__process_ioreq(as_query_request *qio);
int                   as_query__process_udfreq(as_query_request *qudf);
int                   as_query__process_aggreq(as_query_request *qagg);
int                   as_query__process_request(as_query_request *qreqp);

// Client Response Functions
int                  as_query__add_fin(as_query_transaction *qtr);
int                  as_query__add_response(void *qtr,
							as_index_ref *r_ref, as_storage_rd *rd);

// Query transaction functions
void                 as_query__transaction_done(as_query_transaction *qtr);
int                  as_qtr__release(as_query_transaction *qtr, char *fname, int lineno);
int                  as_qtr__reserve(as_query_transaction *qtr, char *fname, int lineno);
as_partition_reservation *  as_query_reserve_qnode(as_namespace * ns, as_query_transaction * qtr, 
										as_partition_id pid, as_partition_reservation * rsv);
void                 as_query_release_qnode(as_query_transaction * qtr, as_partition_reservation * rsv);
int                  as_query__netio(as_query_transaction *qtr, bool final);
int                  as_query__netio_wait(as_query_transaction *qtr);

#define AS_QUERY_INCREMENT_ERR_COUNT(qtr)   \
	if(qtr->job_type == AS_QUERY_AGG) {    \
		cf_atomic64_incr(&(qtr->si->stats.agg_errs));    \
		cf_atomic64_incr(&g_config.n_agg_errs);         \
	}    \
	else if(qtr->job_type == AS_QUERY_LOOKUP)    \
	{   \
		cf_atomic64_incr(&(qtr->si->stats.lookup_errs));    \
		cf_atomic64_incr(&g_config.n_lookup_errs);    \
	}

#define AS_QUERY_INCREMENT_ABORT_COUNT(qtr)   \
	if(qtr->job_type == AS_QUERY_AGG) {    \
		cf_atomic64_incr(&g_config.n_agg_abort);    \
	}    \
	else if(qtr->job_type == AS_QUERY_LOOKUP)    \
	{   \
		cf_atomic64_incr(&g_config.n_lookup_abort);    \
	}

static inline void
as_query__update_stats(as_query_transaction *qtr)
{
	int rows = qtr->num_records;

	if (qtr->abort) {
		AS_QUERY_INCREMENT_ABORT_COUNT(qtr);
	}
	else if (qtr->err) {
		AS_QUERY_INCREMENT_ERR_COUNT(qtr);
	}

	if( qtr->job_type == AS_QUERY_AGG) {
		if (!QTR_FAILED(qtr))
			cf_atomic64_incr(&g_config.n_agg_success);
		cf_atomic64_incr(&qtr->si->stats.n_aggregation);
		cf_atomic64_add(&qtr->si->stats.agg_response_size, qtr->buf_reserved);
		cf_atomic64_add(&qtr->si->stats.agg_num_records, qtr->num_records);
		cf_atomic64_add(&g_config.agg_response_size, qtr->buf_reserved);
		cf_atomic64_add(&g_config.agg_num_records, qtr->num_records);
	}
	else if( qtr->job_type == AS_QUERY_LOOKUP )
	{
		if (!QTR_FAILED(qtr))
			cf_atomic64_incr(&g_config.n_lookup_success);
		cf_atomic64_incr(&qtr->si->stats.n_lookup);
		cf_atomic64_add(&qtr->si->stats.lookup_response_size, qtr->buf_reserved);
		cf_atomic64_add(&qtr->si->stats.lookup_num_records, qtr->num_records);
		cf_atomic64_add(&g_config.lookup_response_size, qtr->buf_reserved);
		cf_atomic64_add(&g_config.lookup_num_records, qtr->num_records);
	}
	cf_hist_track_insert_raw(g_config.q_rcnt_hist, rows);
	cf_hist_track_insert_data_point(g_config.q_hist, qtr->start_time);
	SINDEX_HIST_INSERT_DATA_POINT(qtr->si, query_hist, qtr->start_time);
	SINDEX_HIST_INSERT_RAW(qtr->si, query_rcnt_hist, qtr->n_digests);
	SINDEX_HIST_INSERT_RAW(qtr->si, query_diff_hist, qtr->n_digests - qtr->num_records);

	QUERY_HIST_INSERT_DATA_POINT(query_prepare_batch_hist, qtr->querying_ai_time_ns);
	QUERY_HIST_INSERT_DATA_POINT(query_prepare_batch_q_wait_hist, qtr->waiting_time_ns);

	uint64_t query_stop_time = cf_getns();
	uint64_t elapsed_us = (query_stop_time - qtr->start_time) / 1000;
	cf_detail(AS_QUERY,
			"Total time elapsed %"PRIu64" us, %d of %d read operations avg latency %"PRIu64" us",
			elapsed_us, rows, qtr->n_digests, rows > 0 ? elapsed_us / rows : 0);
}

#define AS_QUERY_PROCESS_INLINE(qtr) \
	(g_config.query_req_in_query_thread        \
	|| (((qtr))                      \
	   && ((cf_atomic32_get((qtr)->qreq_in_flight) > g_config.query_req_max_inflight) \
			|| ((qtr)->ns->storage_data_in_memory)))) \
	? true                       \
	: false

static int query_aerospike_log(const as_aerospike * a, const char * file, const int line, const int lvl, const char * msg) {
	cf_fault_event(AS_QUERY, lvl, file, NULL, line, (char *) msg);
	return 0;
}

static const as_aerospike_hooks query_aerospike_hooks = {
	.open_subrec      = NULL,
	.close_subrec     = NULL,
	.update_subrec    = NULL,
	.create_subrec    = NULL,
	.rec_update       = NULL,
	.rec_remove       = NULL,
	.rec_exists       = NULL,
	.log              = query_aerospike_log,
	.get_current_time = NULL,
	.destroy          = NULL
};

// INTERNAL FUNCTIONS:
int
ll_recl_reduce_fn(cf_ll_element *ele, void *udata)
{
	return CF_LL_REDUCE_DELETE;
}

void
ll_recl_destroy_fn(cf_ll_element *ele)
{
	ll_recl_element * node = (ll_recl_element *) ele;
	if (node) {
		if (node->dig_arr) {
			cf_free(node->dig_arr);
		}
		cf_free(node);
	}
}

void
as_query_histogram_dumpall()
{
	if (g_config.query_enable_histogram == false) 
	{
		return;
	}

	if (query_txn_q_wait_hist) {
		histogram_dump(query_txn_q_wait_hist);
	}
	if (query_prepare_batch_q_wait_hist) {
		histogram_dump(query_prepare_batch_q_wait_hist);
	}
	if (query_prepare_batch_hist) {
		histogram_dump(query_prepare_batch_hist);
	}
	if (query_batch_io_q_wait_hist) {
		histogram_dump(query_batch_io_q_wait_hist);
	}
	if (query_batch_io_hist) {
		histogram_dump(query_batch_io_hist);
	}
	if (query_net_io_hist) {
		histogram_dump(query_net_io_hist);
	}
}

void
as_query_set_job_tracking(bool enable)
{
	// This is not ref counted but is protected under MUTEX lock for
	// read
	pthread_mutex_lock(&g_query_arr_mutex);
	if (enable && !g_config.query_job_tracking) {
		g_current_queries_count = 0;
		g_config.query_job_tracking = true;
	} else if (!enable && g_config.query_job_tracking) {
		g_current_queries_count = 0;
		g_config.query_job_tracking = false;
	}
	pthread_mutex_unlock(&g_query_arr_mutex);
}

uint32_t
query_job_trid_hash(void *value, uint32_t keylen)
{
	return( *(uint32_t *)value);
}


static void
as_query__release_fd(as_query_transaction *qtr)
{
	if (qtr && qtr->fd_h) {
		qtr->fd_h->fh_info &= ~FH_INFO_DONOT_REAP;
		AS_RELEASE_FILE_HANDLE(qtr->fd_h);
		qtr->fd_h = NULL;
	}
}

/* Requirements
 *  Needed for performing operation on running queries.
 *
 * Arguments
 * 	qtr --> To put qtr in a global hash
 *
 * Returns:
 * 	AS_QUERY_OK     - qtr is successfully added into the rchash.
 *	non-zero values - Otherwise
 *
 */
int
as_query__put_qtr(as_query_transaction * qtr)
{
	if (!qtr->track) {
		return AS_QUERY_CONTINUE;
	}

	int rc = rchash_put_unique(g_query_job_hash, &qtr->trid, sizeof(qtr->trid), qtr);
	if (rc) {
		cf_warning(AS_SINDEX, "QTR Put in hash failed with error %d", rc);
	} else {
		cf_atomic64_incr(&g_config.query_tracked);
	}

	return rc;
}

/* Requirements
 *  Needed for performing operation on running queries.
 *
 * Arguments
 * 	qtr --> To get qtr from the global hash
 *
 * Returns:
 * 	AS_QUERY_OK     - qtr is successfully found in the global rchash.
 *	non-zero values - Otherwise
 *
 */
int
as_query__get_qtr(uint64_t trid, as_query_transaction ** qtr)
{
	int rv = rchash_get(g_query_job_hash, &trid, sizeof(trid), (void **) qtr);
	if (RCHASH_OK != rv) {
		cf_info(AS_SCAN, "Query job with transaction id [%"PRIu64"] does not exist", trid );
	}
	return rv;
}

/* Requirements
 *  Needed for performing operation on running queries.
 *
 * Arguments
 * 	qtr --> To delete qtr from the global hash
 *
 * Returns:
 * 	AS_QUERY_OK     - qtr is successfully deleted from the rchash.
 *	non-zero values - Otherwise
 *
 */
int
as_query__delete_qtr(as_query_transaction *qtr)
{
	if (!qtr->track) {
		return AS_QUERY_CONTINUE;
	}

	int rv = rchash_delete(g_query_job_hash, &qtr->trid, sizeof(qtr->trid));
	if (RCHASH_OK != rv) {
		cf_warning(AS_SINDEX, "Failed to delete qtr from query hash.");
	}
	return rv;
}

/*
 * Function as_query__bb_poolrelease
 *
 * Returns -
 * 		AS_QUERY_OK  - On success.
 * 		AS_QUERY_ERR - On failure.
 *
 */
int
as_query__bb_poolrelease(cf_buf_builder *bb_r)
{
	int ret = AS_QUERY_OK;
	if ((cf_queue_sz(g_query_response_bb_pool) > g_config.query_bufpool_size)
			|| g_config.query_buf_size != cf_buf_builder_size(bb_r)) {
		cf_detail(AS_QUERY, "Freed Buffer of Size %d with", bb_r->alloc_sz + sizeof(as_msg));
		cf_buf_builder_free(bb_r);
	} else {
		cf_detail(AS_QUERY, "Pushed %p %d %d ", bb_r, g_config.query_buf_size, cf_buf_builder_size(bb_r));
		ret = cf_queue_push(g_query_response_bb_pool, &bb_r);
		if (ret != CF_QUEUE_OK) {
			cf_warning(AS_QUERY, "Failed to release bb into the pool.. freeing it ");
			cf_buf_builder_free(bb_r);
		}
	}
	return ret;
}

/*
 * Function as_query__bb_poolrequest
 *
 * Returns -
 * 		cf_buf_builder *bb_r
 *
 * 	Description -
 * 		Tries to pop a buf from the queue/pool.
 * 		If the queue is empty, a new buf is created.
 */
cf_buf_builder *
as_query__bb_poolrequest()
{
	cf_buf_builder *bb_r;
	int rv = cf_queue_pop(g_query_response_bb_pool, &bb_r, CF_QUEUE_NOWAIT);
	if (rv == CF_QUEUE_EMPTY) {
		bb_r = cf_buf_builder_create_size(g_config.query_buf_size);
	} else if (rv == CF_QUEUE_OK) {
		bb_r->used_sz = 0;
		cf_detail(AS_QUERY, "Popped %p", bb_r);
	} else {
		cf_warning(AS_QUERY, "Failed to find response buffer in the pool%d", rv);
		return NULL;
	}
	return bb_r;
};

/*
 * Function as_query__qreq_poolrelease
 *
 * Returns -
 * 		AS_QUERY_OK - In case of success
 * 		AS_QUERY_ERR in case of failure
 */
int
as_query__qreq_poolrelease(as_query_request *qreq)
{
	if (!qreq) return AS_QUERY_OK;
	qreq->qtr   = 0;
	qreq->type  = AS_QUERY_REQTYPE_NONE;
	qreq->agg_stage = -1;

	int ret = AS_QUERY_OK;
	if (cf_queue_sz(g_query_qreq_pool) < AS_QUERY_MAX_QREQ) {
		cf_detail(AS_QUERY, "Pushed qreq %p", qreq);
		ret = cf_queue_push(g_query_qreq_pool, &qreq);
		if (ret != CF_QUEUE_OK) {
			cf_warning(AS_QUERY, "Failed to release bb into the pool.. freeing it ");
			cf_free(qreq);
		}
	} else {
		cf_detail(AS_QUERY, "Freed qreq %p", qreq);
		cf_free(qreq);
	}
	if (ret != CF_QUEUE_OK) ret = AS_QUERY_ERR;
	return ret;
}

as_query_request *
as_query__qreq_poolrequest()
{
	as_query_request *qreq = NULL;
	int rv = cf_queue_pop(g_query_qreq_pool, &qreq, CF_QUEUE_NOWAIT);
	if (rv == CF_QUEUE_EMPTY) {
		qreq = cf_malloc(sizeof(as_query_request));
		if (!qreq) {
			cf_warning(AS_QUERY, "Failed to allocate query request");
			return NULL;
		}
		cf_detail(AS_QUERY, " Created qreq %p", qreq);
		memset(qreq, 0, sizeof(as_query_request));
	} else if (rv == CF_QUEUE_OK) {
		cf_detail(AS_QUERY, " Popped qreq %p", qreq);
	} else {
		cf_warning(AS_QUERY, "Failed to find query request in the pool");
		return NULL;
	}
	qreq->qtr   = 0;
	qreq->type  = AS_QUERY_REQTYPE_NONE;
	qreq->agg_stage = -1;
	return qreq;
};

/*
 * Returns nothing
 * Increments qreq_in_flight
 */

int
as_query__push_qreq(as_query_request *qreq)
{
	// Choose queue carefully here from multiple queues in qtr
	cf_detail(AS_QUERY, "Pushed I/O request [%p,%p]", qreq, qreq->qtr);
	cf_atomic32_incr(&qreq->qtr->qreq_in_flight);
	if (g_config.query_enable_histogram) {
		qreq->qtr->queued_time_ns = cf_getns();
	}
	return cf_queue_push(g_query_request_queue, &qreq);
}

as_query_request *
as_query__pop_qreq()
{
	as_query_request *qreq = NULL;
	if (cf_queue_pop(g_query_request_queue, &qreq, CF_QUEUE_FOREVER) != 0) {
		cf_crash(AS_QUERY, "Failed to pop from Query request worker queue.");
	}
	// Choose queue carefully here from multiple queues in qtr
	cf_detail(AS_QUERY, "Popped I/O request [%p,%p]", qreq, qreq->qtr);
	cf_atomic32_decr(&qreq->qtr->qreq_in_flight);
	return qreq;
}

/*
 * Function as_query__transaction_done
 *
 * Returns -
 * 		nothing
 *
 * Notes -
 * 		Frees the qtr only if it was malloced before.
 *		It is called when ref count of the query becomes zero.
 *
 */
void
as_query__transaction_done(as_query_transaction *qtr)
{
	if (!qtr)
		return;

	if (qtr->uit_queued != 0) {
		cf_warning(AS_QUERY, "QUEUED UDF not equal to zero when query transaction is done");
	}

	// Release all the qnodes
	if (qtr->qctx.qnodes_pre_reserved) {
		for (int i=0; i<AS_PARTITIONS; i++) {
			if (qtr->qctx.is_partition_qnode[i]) {
				as_partition_release(&qtr->rsv[i]);
				cf_atomic_int_decr(&g_config.dup_tree_count);
			}
		}
	}

	as_query__update_stats(qtr);

	// deleting it from the global hash.
	as_query__delete_qtr(qtr);

	bool do_free = qtr->is_malloc;

	if (qtr->bb_r) {
		as_query__bb_poolrelease(qtr->bb_r);
		qtr->bb_r = NULL;
	}
	cf_detail(AS_QUERY, "Cleaned up qtr %p", qtr);

	as_query__release_fd(qtr);

	if (qtr->srange)      as_sindex_range_free(&qtr->srange);
	if (qtr->si)          AS_SINDEX_RELEASE(qtr->si);
	if (qtr->binlist)     cf_vector_destroy(qtr->binlist);
	if (qtr->setname)     cf_free(qtr->setname);
	if (qtr->msgp)        cf_free(qtr->msgp);
	pthread_mutex_destroy(&qtr->buf_mutex);
	if (do_free) cf_rc_free(qtr);
}

int
as_qtr__send_fin(as_query_transaction *qtr) {
	// Send out the final data back
	if (qtr->fd_h) {
		as_query__add_fin(qtr);
		as_query__netio(qtr, true);
	} else {
		cf_debug( AS_QUERY,
				"query request: Not sending the fin packet as the connection is closed");
		// Need to release qtr in case fd is not found.
		as_qtr__release(qtr, __FILE__, __LINE__);
	}
	return AS_QUERY_OK;
}
/*
 * Function as_qtr__release
 *
 * Returns -
 * 		AS_QUERY_OK
 *
 * Notes -
 * 		releases the qtr.
 * 		Checks the ref_count == 0
 */
int
as_qtr__release(as_query_transaction *qtr, char *fname, int lineno)
{
	if (qtr) {
		int val = cf_rc_count(qtr);
		if (val > 1) {
			cf_rc_release(qtr);
		} else {
			if (qtr->has_send_fin) {
				cf_rc_release(qtr);
				cf_detail(AS_QUERY, "Free qtr ref count is zero");
				as_query__transaction_done(qtr);
			} else {
				qtr->has_send_fin = true;
				as_qtr__send_fin(qtr);
                // Above call should call this as_qtr__release again. 
			}
		}
		cf_detail(AS_QUERY, "Released qtr [%s:%d] %p %d ", fname, lineno, qtr, val);
		if (val == 0) {
		}
	}
	return AS_QUERY_OK;
}

/*
 * Function as_qtr__reserve
 *
 * Returns -
 * 		On success - AS_QUERY_OK
 * 		ON faiilure - AS_QUERY_ERR
 *
 * 	Synchronization -
 * 		Takes a lock before reserving the qtr. why do we need
 * 		it looks unnecessray ??
 */

int
as_qtr__reserve(as_query_transaction *qtr, char *fname, int lineno)
{
	if (!qtr) {
		return AS_QUERY_ERR;
	}
	pthread_rwlock_wrlock(&g_query_lock);
	int val = cf_rc_reserve(qtr);
	pthread_rwlock_unlock(&g_query_lock);
	cf_detail(AS_QUERY, "Reserved qtr [%s:%d] %p %d ", fname, lineno, qtr, val);
	return AS_QUERY_OK;
}

// Split the function up and move function to the correct places like
// proto.c etc.
// This is used by aggregation
int
as_query__add_val_response(void *void_qtr, const as_val *val, bool success)
{
	as_query_transaction *qtr = (as_query_transaction *)void_qtr;
	if( !qtr || qtr->abort )
	{
		cf_debug(AS_QUERY, "Query is in abort state");
		return AS_QUERY_ERR;
	}
	uint32_t msg_sz        = 0;
	as_val_tobuf(val, NULL, &msg_sz);
	if (0 == msg_sz) {
		cf_warning(AS_PROTO, "particle to buf: could not copy data!");
	}


	int ret = 0;

	pthread_mutex_lock(&qtr->buf_mutex);
	cf_buf_builder *bb_r = qtr->bb_r;
	if (bb_r == NULL) {
		// Assert that query is aborted if bb_r is found to be null
		pthread_mutex_unlock(&qtr->buf_mutex);
		return AS_QUERY_ERR;
	}
<<<<<<< HEAD
	if (msg_sz > (bb_r->alloc_sz - bb_r->used_sz)) {
		as_query__netio(qtr, false);
=======
	if (msg_sz > (bb_r->alloc_sz - bb_r->used_sz) && bb_r->used_sz != 0) {
		uint64_t time_ns        = 0;

		if (g_config.query_enable_histogram) {
			time_ns = cf_getns();
		}

		int ret     = as_query__send_response(qtr);
		if (ret != AS_QUERY_OK) {
			pthread_mutex_unlock(&qtr->buf_mutex);
			return ret;
		}

		QUERY_HIST_INSERT_DATA_POINT(query_net_io_hist, time_ns);

		// if sent successfully mark the used_sz as 0, and reuse
		// the buffer
		bb_r->used_sz = 0;
		qtr->buf_reserved = 0;
		cf_detail(AS_QUERY, "Streamed Out");
>>>>>>> 36c9b6f9
	}
	qtr->buf_reserved += msg_sz;
	ret = as_msg_make_val_response_bufbuilder(val, &qtr->bb_r, msg_sz, success);
	if (ret != 0) {
		cf_warning(AS_QUERY, "Weird there is space but still the packing failed "
				"available = %d msg size = %d",
				bb_r->alloc_sz - bb_r->used_sz, msg_sz);
	}
	qtr->num_records++;
	pthread_mutex_unlock(&qtr->buf_mutex);
	return ret;
}


/*
 * Function as_query__add_response
 *
 * Returns -
 *		AS_QUERY_OK  - On success.
 *		AS_QUERY_ERR - On failure.
 *
 * Notes -
 *	Basic query call back function. Fills up the client response buffer;
 *	sends out buffer and then
 *	reinitializes the buf for the next set of requests,
 *	In case buffer is full Bail out quick if unable to send response back to client
 *
 *	On success, qtr->num_records is incremented by 1.
 *				qtr->buf_reserved is incremented by msg size
 * Synchronization -
 * 		Takes a lock over qtr->buf
 */
int
as_query__add_response(void *void_qtr, as_index_ref *r_ref, as_storage_rd *rd)
{
	as_record *r = r_ref->r;
	as_query_transaction *qtr = (as_query_transaction *)void_qtr;
	size_t msg_sz = as_msg_response_msgsize(r, rd, false, NULL, false,
			qtr->binlist);
	int ret = 0;

	pthread_mutex_lock(&qtr->buf_mutex);
	cf_buf_builder *bb_r = qtr->bb_r;
	if (bb_r == NULL) {
		// Assert that query is aborted if bb_r is found to be null
		pthread_mutex_unlock(&qtr->buf_mutex);
		return AS_QUERY_ERR;
	}
<<<<<<< HEAD
	if (msg_sz > (bb_r->alloc_sz - bb_r->used_sz)) {
		as_query__netio(qtr, false);
=======
	if (msg_sz > (bb_r->alloc_sz - bb_r->used_sz) && bb_r->used_sz != 0) {
		uint64_t time_ns        = 0;

		if (g_config.query_enable_histogram) {
			time_ns = cf_getns();
		}

		int ret     = as_query__send_response(qtr);
		if (ret != AS_QUERY_OK) {
			pthread_mutex_unlock(&qtr->buf_mutex);
			return ret;
		}

		QUERY_HIST_INSERT_DATA_POINT(query_net_io_hist, time_ns);

		// if sent successfully mark the used_sz as 0, and reuse
		// the buffer
		bb_r->used_sz = 0;
		qtr->buf_reserved = 0;
		cf_detail(AS_QUERY, "Streamed Out");
>>>>>>> 36c9b6f9
	}
	qtr->buf_reserved += msg_sz;

	ret = as_msg_make_response_bufbuilder(r, rd, &qtr->bb_r, false,
			NULL, true, true, true, qtr->binlist);
	if (ret != 0) {
		cf_warning(AS_QUERY, "Weird there is space but still the packing failed "
				"available = %d msg size = %d",
				bb_r->alloc_sz - bb_r->used_sz, msg_sz);
	}
	qtr->num_records++;
	pthread_mutex_unlock(&qtr->buf_mutex);
	return ret;
}

void
as_query__add_result(char *res, as_query_transaction *qtr, bool success)
{
	const as_val * v = (as_val *) as_string_new (res, false);
	as_query__add_val_response((void *) qtr, v, success);
	as_val_destroy(v);
}

int
as_query__add_fin(as_query_transaction *qtr)
{
	cf_detail(AS_QUERY, "Adding fin %p", qtr);
	uint8_t *b;
	// in case of aborted query, the bb_r is already released
	if (qtr->bb_r == NULL) {
		// Assert that query is aborted if bb_r is found to be null
		return AS_QUERY_ERR;
	}
	cf_buf_builder_reserve(&qtr->bb_r, sizeof(as_msg), &b);

	// set up the header
	uint8_t *buf      = b;
	as_msg *msgp      = (as_msg *) buf;
	msgp->header_sz   = sizeof(as_msg);
	msgp->info1       = 0;
	msgp->info2       = 0;
	msgp->info3       = AS_MSG_INFO3_LAST;
	msgp->unused      = 0;
	msgp->result_code = qtr->result_code;
	msgp->generation  = 0;
	msgp->record_ttl  = 0;
	msgp->n_fields    = 0;
	msgp->n_ops       = 0;
	msgp->transaction_ttl = 0;
	as_msg_swap_header(msgp);
	return 0;
}

#define as_query__check_timeout(qtr) \
do {                                 \
	if ((qtr)                        \
        && ((qtr)->end_time != 0)    \
		&& (cf_getns() > (qtr)->end_time)) { \
		cf_debug(AS_QUERY, "Query Timedout %lu %lu", cf_getns(), (qtr)->end_time); \
        (qtr)->result_code  =  AS_PROTO_RESULT_FAIL_QUERY_TIMEOUT; \
        (qtr)->abort        =  true;           \
		cf_debug(AS_QUERY, "Query %p Aborted at %s:%d", (qtr), __FILE__, __LINE__); \
    } \
} while(0);

bool
as_query_netio_start_cb(void *udata, int seq) 
{
	as_netio *io               = (as_netio *)udata;
	as_query_transaction *qtr  = (as_query_transaction *)io->data;
	if (seq <= cf_atomic32_get(qtr->pop_seq_number)) {
		return true;
	} else {
		return false;
	}
}

int
as_query_netio_finish_cb(void *data, int retcode)
{
	as_netio *io               = (as_netio *)data;
	as_query_transaction *qtr  = (as_query_transaction *)io->data;
	if (qtr) {
		// If send success make stat is updated
		if (retcode == AS_NETIO_OK) {
			cf_atomic32_incr(&qtr->pop_seq_number);
			cf_detail(AS_QUERY, "Finished sequence number %p->%d", qtr, io->seq);
			cf_atomic64_add(&qtr->net_io_bytes, io->bb_r->used_sz + 8);
		}

		// If timed out override the decision
		as_query__check_timeout(qtr);
		if (QTR_FAILED(qtr)) {
			retcode = AS_NETIO_ERR;
		}

		// Release io guys reference.
		if ((retcode == AS_NETIO_OK) || (retcode == AS_NETIO_ERR)) {
			cf_atomic32_decr(&qtr->outstanding_net_io);
			as_qtr__release(qtr, __FILE__, __LINE__);
		} else {
			// Carry forward the reference to next queuing
		}
	}
    cf_detail(AS_QUERY, "Finished query with retCode %d", retcode);
	return retcode;
}

#define MAX_OUTSTANDING_IO_REQ 2
int
as_query__netio_wait(as_query_transaction *qtr) {
	if (cf_atomic32_get(qtr->outstanding_net_io) > MAX_OUTSTANDING_IO_REQ) {
		as_query__check_timeout(qtr);
		if (QTR_FAILED(qtr))  return AS_QUERY_ERR;
	}
	return AS_QUERY_OK;
}


/*
 * Returns AS_NETIO_OK always 
 */
int 
as_query__netio(as_query_transaction *qtr, bool final) 
{
	uint64_t time_ns        = 0;
	if (g_config.query_enable_histogram) {
		time_ns = cf_getns();
	}

	as_netio        io;

	io.finish_cb = as_query_netio_finish_cb;
	io.start_cb  = as_query_netio_start_cb;

	// If it were final request called would come back with last ref
	// count no need to refcount it 
	if (!final) {
		as_qtr__reserve(qtr, __FILE__, __LINE__);
	}
	io.data        = qtr;

	io.bb_r        = qtr->bb_r;
	qtr->bb_r      = NULL;

	cf_rc_reserve(qtr->fd_h);
	io.fd_h        = qtr->fd_h;

	io.offset      = 0;

	cf_atomic32_incr(&qtr->outstanding_net_io);
	io.seq         = cf_atomic32_incr(&qtr->push_seq_number);
	int ret = as_netio_send(&io, NULL, qtr->blocking);
	if (ret != AS_NETIO_CONTINUE) {
		cf_detail(AS_QUERY, "Streamed Out");
		if (final) {
			// QTR IS INVALID IN case of final
			as_query__bb_poolrelease(io.bb_r);
		} else {
			// Reuse if not final
			qtr->bb_r          = io.bb_r;
			qtr->bb_r->used_sz = 0;
			qtr->buf_reserved  = 0;
			cf_buf_builder_reserve(&qtr->bb_r, 8, NULL);
		}
		AS_RELEASE_FILE_HANDLE(io.fd_h);
	} else {
		// Create new buffer if current one is queue
		// for IO thread
		qtr->bb_r         = as_query__bb_poolrequest();
   		cf_buf_builder_reserve(&qtr->bb_r, 8, NULL);
	}
	return ret;
}

void
as_query__recl_cleanup(cf_ll *recl) {
	if (recl) {
		cf_ll_iterator * iter = NULL;
		iter                  = cf_ll_getIterator(recl, true /*forward*/);
		if (iter) {
			cf_ll_element *ele;
			while ((ele = cf_ll_getNext(iter))) {
				ll_recl_element * node;
				node = (ll_recl_element *) ele;
				dig_arr_t * dt = node->dig_arr;
				node->dig_arr =  NULL;
				if (dt) {
					releaseDigArrToQueue((void *)dt);
				}
			}
		}
		cf_ll_releaseIterator(iter);
	}
}

int as_aggr__process(as_aggr_call *ap_call, cf_ll *ap_recl, void *udata, as_result *ap_res);

int
as_query__process_aggreq(as_query_request *qagg)
{
	int ret = AS_QUERY_ERR;
	as_query_transaction *qtr = qagg->qtr;
	if (!qtr)           goto Cleanup;
	as_query__check_timeout(qtr);
	if (QTR_FAILED(qtr))    goto Cleanup;
	as_result   *res    = as_result_new();
	ret                 = as_aggr__process(&qtr->agg_call, qagg->recl, NULL, res);

	if (ret != 0) {
        char *rs = as_module_err_string(ret);
        if (res->value != NULL) {
            as_string * lua_s   = as_string_fromval(res->value);
            char *      lua_err  = (char *) as_string_tostring(lua_s); 
            if (lua_err != NULL) {
                int l_rs_len = strlen(rs);
                rs = cf_realloc(rs,l_rs_len + strlen(lua_err) + 4);
                sprintf(&rs[l_rs_len]," : %s",lua_err);
            }
        }
        as_query__add_result(rs, qtr, false);
        cf_free(rs);
	}
    as_result_destroy(res);

Cleanup:
	as_query__recl_cleanup(qagg->recl);
	if (qagg->recl) {
		cf_ll_reduce(qagg->recl, true /*forward*/, ll_recl_reduce_fn, NULL);
		if (qagg->recl ) cf_free(qagg->recl);
		qagg->recl = NULL;
	}

	return ret;
}


bool as_query_match_integer_fromval(as_query_transaction * qtr, as_val *v)
{
	as_sindex_bin_data *start = &qtr->srange->start;
	as_sindex_bin_data *end   = &qtr->srange->end;

	if ((AS_PARTICLE_TYPE_INTEGER != as_sindex_pktype(qtr->si->imd))
			|| (AS_PARTICLE_TYPE_INTEGER != start->type)
			|| (AS_PARTICLE_TYPE_INTEGER != end->type)) {
		cf_debug(AS_QUERY, "as_query_record_matches: Type mismatch %d!=%d!=%d!=%d  binname=%s index=%s",
				AS_PARTICLE_TYPE_INTEGER, start->type, end->type, as_sindex_pktype(qtr->si->imd),
				qtr->si->imd->bnames[0], qtr->si->imd->iname);
		return false;
	}
	as_integer * i = as_integer_fromval(v);
	int64_t value  = as_integer_get(i);
	if ((value >= start->u.i64) && (value <= end->u.i64)) {
		return true;
	} else {
		cf_detail(AS_QUERY, "as_query_record_matches: "
				"Integer mismatch %ld not in %ld - %ld", value, start->u.i64, end->u.i64);
		return false;
	}
	return false;
}

bool as_query_match_string_fromval(as_query_transaction * qtr, as_val *v)
{
	as_sindex_bin_data *start = &qtr->srange->start;
	as_sindex_bin_data *end   = &qtr->srange->end;

	if ((AS_PARTICLE_TYPE_STRING != as_sindex_pktype(qtr->si->imd))
			|| (AS_PARTICLE_TYPE_STRING != start->type)
			|| (AS_PARTICLE_TYPE_STRING != end->type)) {
		cf_debug(AS_QUERY, "as_query_record_matches: Type mismatch %d!=%d!=%d!=%d  binname=%s index=%s",
				AS_PARTICLE_TYPE_STRING, start->type, end->type, as_sindex_pktype(qtr->si->imd),
				qtr->si->imd->bnames[0], qtr->si->imd->iname);
		return false;
	}

	char * str_val = as_string_get(as_string_fromval(v));
	cf_digest str_digest;
	cf_digest_compute(str_val, strlen(str_val), &str_digest);

	if (memcmp(&str_digest, &start->digest, AS_DIGEST_KEY_SZ)) {
		cf_detail(AS_QUERY, "as_query_record_validation: "
				" String mismatch |%s|  of size %d", str_val, strlen(str_val)+1);
		return false;
	} else {
		return true;
	}
	return false;
}


// If the value matches foreach should stop iterating the 
bool as_query_match_mapkeys_foreach(const as_val * key, const as_val * val, void * udata)
{
	as_query_transaction * qtr = (as_query_transaction *)udata;	
	if (key->type == AS_STRING) {
		// If matches return false
		return !as_query_match_string_fromval(qtr, (as_val *)key);
	}
	else if (key->type == AS_INTEGER) {
		// If matches return false
		return !as_query_match_integer_fromval(qtr,(as_val *) key);
	}
	return true;
}
static bool as_query_match_mapvalues_foreach(const as_val * key, const as_val * val, void * udata)
{
	as_query_transaction * qtr = (as_query_transaction *)udata;	
	if (val->type == AS_STRING) {
		// If matches return false
		return !as_query_match_string_fromval(qtr, (as_val *)val);
	}
	else if (val->type == AS_INTEGER) {
		// If matches return false
		return !as_query_match_integer_fromval(qtr, (as_val *)val);
	}
	return true;

}
static bool as_query_match_listele_foreach(as_val * val, void * udata)
{
	as_query_transaction * qtr = (as_query_transaction *)udata;	
	if (val->type == AS_STRING) {
		// If matches return false
		return !as_query_match_string_fromval(qtr, val);
	}
	else if (val->type == AS_INTEGER) {
		// If matches return false
		return !as_query_match_integer_fromval(qtr, val);
	}
	return true;
}
/*
 * Validate record based on its content and query make sure it indeed should
 * be selected. Secondary index does lazy delete for the entries for the record
 * for which data is on ssd. See sindex design doc for details. Hence it is
 * possible that it returns digest for which record may have changed. Do the
 * validation before returning the row.
 */
bool
as_query_record_matches(as_query_transaction *qtr, as_storage_rd *rd)
{
	// TODO: Add counters and make sure it is not a performance hit
	as_sindex_bin_data *start = &qtr->srange->start;
	as_sindex_bin_data *end   = &qtr->srange->end;

	//TODO: Make it more general to support sindex over multiple bins	
	as_bin * b = as_bin_get(rd, (uint8_t *)qtr->si->imd->bnames[0],
							strlen(qtr->si->imd->bnames[0]));

	if (!b) {
		cf_debug(AS_QUERY , "as_query_record_validation: "
				"Bin name %s not found ", qtr->si->imd->bnames[0]);
		// Possible bin may not be there anymore classic case of
		// bin delete.
		return false;
	}
	uint8_t type = as_bin_get_particle_type(b);

	// If the bin is of type cdt, we need to see if anyone of the value within cdt
	// matches the query.
	// This can be performance hit for big list and maps.
	as_val * res_val = NULL;
	bool from_cdt    = false;
	switch (type) {
		case AS_PARTICLE_TYPE_INTEGER : {
			if ((type != as_sindex_pktype(qtr->si->imd))
			|| (type != start->type)
			|| (type != end->type)) {
				cf_debug(AS_QUERY, "as_query_record_matches: Type mismatch %d!=%d!=%d!=%d  binname=%s index=%s",
					type, start->type, end->type, as_sindex_pktype(qtr->si->imd),
					qtr->si->imd->bnames[0], qtr->si->imd->iname);
				return false;
			}

			int64_t   i = 0;
			uint32_t sz = 8;
			as_particle_tobuf(b, (uint8_t *) &i, &sz);
			i = __be64_to_cpu(i);
			if ((i >= start->u.i64)
					&& (i <= end->u.i64)) {
				return true;
			} else {
				cf_detail(AS_QUERY, "as_query_record_matches: "
						"Integer mismatch %ld not in %ld - %ld", i, start->u.i64, end->u.i64);
				return false;
			}
			break;
		}
		case AS_PARTICLE_TYPE_STRING : {
			if ((type != as_sindex_pktype(qtr->si->imd))
			|| (type != start->type)
			|| (type != end->type)) {
				cf_debug(AS_QUERY, "as_query_record_matches: Type mismatch %d!=%d!=%d!=%d  binname=%s index=%s",
					type, start->type, end->type, as_sindex_pktype(qtr->si->imd),
					qtr->si->imd->bnames[0], qtr->si->imd->iname);
				return false;
			}

			uint32_t psz = 32;
			as_particle_tobuf(b, NULL, &psz);
			char buf[psz + 1];
			as_particle_tobuf(b, (uint8_t *) buf, &psz);
			buf[psz]     = '\0';
			cf_digest bin_digest;
			cf_digest_compute( buf, psz, &bin_digest);
			if (memcmp(&bin_digest, &start->digest, AS_DIGEST_KEY_SZ)) {
				cf_detail(AS_QUERY, "as_query_record_validation: "
						" String mismatch |%s|  of size %d", buf, psz);
				return false;
			} else {
				return true;
			}
			break;
		}
		case AS_PARTICLE_TYPE_MAP : {
			as_val * v = as_val_frombin(b);
			res_val = as_sindex_extract_val_from_path(qtr->si->imd, v);	
			if (!res_val) {
				return false;
			}
			from_cdt = true;
			break;
		}
		case AS_PARTICLE_TYPE_LIST : {
			as_val * v = as_val_frombin(b);
			res_val = as_sindex_extract_val_from_path(qtr->si->imd, v);	
			if (!res_val) {
				return false;
			}
			from_cdt = true;
			break;
		}
		default: {
			break;
		}
	}
	
	if (from_cdt) {
		if (res_val->type == AS_INTEGER) {
			// Defensive check.
			if (qtr->si->imd->itype == AS_SINDEX_ITYPE_DEFAULT) {
				return as_query_match_integer_fromval(qtr, res_val);
			}
			else {
				return false;
			}
		}
		else if (res_val->type == AS_STRING) {
			// Defensive check.
			if (qtr->si->imd->itype == AS_SINDEX_ITYPE_DEFAULT) {
				return as_query_match_string_fromval(qtr, res_val);
			}
			else {
				return false;
			}
		}
		else if (res_val->type == AS_MAP) {
			// Defensive check.
			if (qtr->si->imd->itype == AS_SINDEX_ITYPE_MAPKEYS) {
				as_map * map = as_map_fromval(res_val);
				return !as_map_foreach(map, as_query_match_mapkeys_foreach, qtr);
			}
			else if (qtr->si->imd->itype == AS_SINDEX_ITYPE_MAPVALUES){
				as_map * map = as_map_fromval(res_val);
				return !as_map_foreach(map, as_query_match_mapvalues_foreach, qtr);
			}
			return false;
		}
		else if (res_val->type == AS_LIST) {
			// Defensive check
			if (qtr->si->imd->itype == AS_SINDEX_ITYPE_LIST) {
				as_list * list = as_list_fromval(res_val);
				return !as_list_foreach(list, as_query_match_listele_foreach, qtr);
			}
			else {
				return false;
			}
		}
	}
	return false;
}

bool
as_query_aggr_match_record(query_record * qrecord)
{
	as_query_transaction * qtr = qrecord->caller; 
	qtr->read_success++;
	return as_query_record_matches(qtr, qrecord->urecord->rd); 
}

int
as_query__io(as_query_transaction *qtr, cf_digest *dig)
{
	as_namespace * ns = qtr->ns;
	as_partition_reservation rsv_stack;
	as_partition_reservation * rsv = &rsv_stack;

	// We make sure while making digest list that current node is a qnode
	// Attempt the query reservation here as well. If this node is not a
	// query node anymore then no need to return anything
	// Since we are reserving all the qnodes upfront, this is a defensive check
	as_partition_id pid =  as_partition_getid(*dig);
	rsv = as_query_reserve_qnode(ns, qtr, pid, rsv);
	if (!rsv) {
		return AS_QUERY_OK;
	}

	as_index_ref r_ref;
	r_ref.skip_lock = false;
	int rec_rv      = as_record_get(rsv->tree, dig, &r_ref, ns);

	if (rec_rv == 0) {
		as_index *r = r_ref.r;
		// check to see this isn't an expired record waiting to die
		if (r->void_time &&
				r->void_time < as_record_void_time_get()) {
			as_record_done(&r_ref, ns);
			cf_debug(AS_QUERY,
					"build_response: record expired. treat as not found");
			// Not sending error message to client as per the agreement
			// that server will never send a error result code to the query client.
			goto CLEANUP;
		}
		// make sure it's brought in from storage if necessary
		as_storage_rd rd;
		as_storage_record_open(ns, r, &rd, &r->key);
		qtr->read_success += 1;
		rd.n_bins = as_bin_get_n_bins(r, &rd);

		// Note: This array must stay in scope until the response
		//       for this record has been built, since in the get
		//       data w/ record on device case, it's copied by
		//       reference directly into the record descriptor!
		as_bin stack_bins[rd.ns->storage_data_in_memory ? 0 : rd.n_bins];

		// Figure out which bins you want - for now, all
		rd.bins   = as_bin_get_all(r, &rd, stack_bins);
		rd.n_bins = as_bin_inuse_count(&rd);
		// Call Back
		if(!as_query_record_matches(qtr, &rd)) {
			as_storage_record_close(r, &rd);
			as_record_done(&r_ref, ns);
			as_query_release_qnode(qtr, rsv);
			cf_atomic64_incr(&g_config.query_false_positives);
			return AS_QUERY_OK;
		}

		int ret = qtr->req_cb(qtr, &r_ref, &rd);
		if (ret != 0) {
			as_storage_record_close(r, &rd);
			as_record_done(&r_ref, ns);
			cf_debug(AS_QUERY,
					"Query Response send failed !!! Aborting Query...");
			qtr->abort       = true;
			cf_debug(AS_QUERY, "Query %p Aborted at %s:%d", qtr, __FILE__, __LINE__);
			qtr->result_code = AS_PROTO_RESULT_FAIL_QUERY_CBERROR;
			as_query_release_qnode(qtr, rsv);
			return AS_QUERY_ERR;
		}
		as_storage_record_close(r, &rd);
		as_record_done(&r_ref, ns);
	} else {
		// What do we do about empty records?
		// 1. Should gin up an empty record
		// 2. Current error is returned back to the client.
		cf_detail(AS_QUERY, "as_query__generator: "
				"as_record_get returned %d : key %"PRIx64, rec_rv,
				*(uint64_t *)dig);
		goto CLEANUP;
	}
CLEANUP :
	as_query_release_qnode(qtr, rsv);
	return AS_QUERY_OK;
}

// NB: Caller holds a write hash lock _BE_CAREFUL_ if you intend to take
// lock inside this function
int
as_query_udf_tr_complete( as_transaction *tr, int retcode )
{
	as_query_transaction *qtr = (as_query_transaction *)tr->udata.req_udata;
	if (!qtr) {
		cf_warning(AS_QUERY, "Complete called with invalid job id");
		return -1;
	}
	uint64_t start_time = tr->start_time;
	uint64_t processing_time = (cf_getns() - start_time) / 1000000;
	uint64_t completed  = cf_atomic64_incr(&qtr->uit_completed);
	uint64_t queued     = cf_atomic_int_decr(&qtr->uit_queued);

	// Calculate total processing time of udf transactions completed so far
	cf_atomic64_set(&qtr->uit_total_run_time, cf_atomic64_add(&qtr->uit_total_run_time, processing_time));
	cf_detail(AS_QUERY, "UDF: Internal transaction completed %d, remaining %d, processing_time for this transaction %d, total txn processing time %"PRIu64"",
			completed, queued, processing_time, qtr->uit_total_run_time);
	as_qtr__release(qtr, __FILE__, __LINE__);
	return 0;
}

// Creates a internal transaction for per record UDF execution triggered
// from inside generator. The generator could be scan job generating digest
// or query generating digest.
int
as_internal_query_udf_txn_setup(tr_create_data * d)
{
	as_query_transaction *qtr = (as_query_transaction *)d->udata;

	// TODO: can qtr->priority be 0
	while(qtr->uit_queued >= (AS_QUERY_MAX_UDF_TRANSACTIONS * (qtr->priority / 10 + 1))) {
		cf_debug(AS_QUERY, "UDF: scan transactions [%d] exceeded the maximum "
				"configured limit", qtr->uit_queued);

		usleep(g_config.query_sleep);
	}

	as_transaction tr;
	memset(&tr, 0, sizeof(as_transaction));
	// Pass on the create meta-data structure to create an internal transaction.
	if (as_transaction_create(&tr, d)) {
		return -1;
	}

	tr.udata.req_cb     = as_query_udf_tr_complete;
	tr.udata.req_udata  = d->udata;
	tr.udata.req_type   = UDF_QUERY_REQUEST;
	tr.flag            |= AS_TRANSACTION_FLAG_INTERNAL;

	cf_atomic_int_incr(&qtr->uit_queued);
	cf_detail(AS_QUERY, "UDF: [%d] internal transactions enqueued", qtr->uit_queued);

	as_qtr__reserve(qtr, __FILE__, __LINE__);
	// Reset start time
	tr.start_time = cf_getns();
	if (0 != thr_tsvc_enqueue(&tr)) {
		cf_warning(AS_QUERY, "UDF: Failed to queue transaction for digest %"PRIx64", "
				"number of transactions enqueued [%d] .. dropping current "
				"transaction.. ", tr.keyd, qtr->uit_queued);
		cf_free(tr.msgp);
		tr.msgp = 0;
		as_qtr__release(qtr, __FILE__, __LINE__);
		cf_atomic_int_decr(&qtr->uit_queued);
		return -1;
	}
	return 0;
}

int
as_query__process_udfreq(as_query_request *qudf)
{
	int ret               = AS_QUERY_OK;
	cf_ll_element  * ele  = NULL;
	cf_ll_iterator * iter = NULL;
	as_query_transaction *qtr = qudf->qtr;
	if (!qtr)           return AS_QUERY_ERR;
	as_query__check_timeout(qtr);
	if (QTR_FAILED(qtr))     goto Cleanup;
	cf_detail(AS_QUERY, "Performing UDF");
	iter                  = cf_ll_getIterator(qudf->recl, true /*forward*/);
	if (!iter) {
		qtr->result_code = AS_SINDEX_ERR_NO_MEMORY;
		ret              = AS_QUERY_ERR;
		qtr->err         = true;
		cf_debug(AS_QUERY, "Query %p Aborted at %s:%d", qtr, __FILE__, __LINE__);
		goto Cleanup;
	}

	while((ele = cf_ll_getNext(iter))) {
		ll_recl_element * node;
		node            = (ll_recl_element *) ele;
		dig_arr_t *dt   =  node->dig_arr;
		if (!dt) continue;
		node->dig_arr   =  NULL;
		cf_detail(AS_QUERY, "NUMBER OF DIGESTS = %d", dt->num);
		for (int i = 0; i < dt->num; i++) {
			cf_detail(AS_QUERY, "LOOOPING FOR NUMBER OF DIGESTS %d", i);

			// Fill the structure needed by internal transaction create
			tr_create_data d;
			memset(&d, 0, sizeof(tr_create_data));
			d.digest   = dt->digs[i];
			d.ns       = qtr->ns;
			d.call     = &(qtr->call);
			d.msg_type = AS_MSG_INFO2_WRITE;
			d.fd_h     = qtr->fd_h;
			d.udata    = qtr;

			// Setup the internal udf transaction. This includes creating an internal transaction
			// and enqueuing it with throttling.
			as_internal_query_udf_txn_setup(&d);
			qtr->yield_count++;
			if (qtr->yield_count % qtr->priority == 0) {
				usleep(g_config.query_sleep);
			}
		}
		releaseDigArrToQueue((void *)dt);
	}
Cleanup:
	if(iter) {
		cf_ll_releaseIterator(iter);
		iter = NULL;
	}

	as_query__recl_cleanup(qudf->recl);

	if (qudf->recl) {
		cf_ll_reduce(qudf->recl, true /*forward*/, ll_recl_reduce_fn, NULL);
		if (qudf->recl)  cf_free(qudf->recl);
		qudf->recl = NULL;
	}
	return ret;
}

int
as_query__process_ioreq(as_query_request *qio)
{
	as_query_transaction *qtr = qio->qtr;
	if (!qtr) {
		return AS_QUERY_ERR;
	}

	int ret               = AS_QUERY_ERR;
	QUERY_HIST_INSERT_DATA_POINT(query_batch_io_q_wait_hist, qtr->queued_time_ns);

	cf_ll_element * ele   = NULL;
	cf_ll_iterator * iter = NULL;

	cf_detail(AS_QUERY, "Performing IO");
	uint64_t time_ns      = 0;
	if (g_config.query_enable_histogram || qtr->si->enable_histogram) {
		time_ns = cf_getns();
	}
	iter                  = cf_ll_getIterator(qio->recl, true /*forward*/);
	if (!iter) {
		qtr->err          = true;
		qtr->result_code  = AS_SINDEX_ERR_NO_MEMORY;
		goto Cleanup;
	}

	while((ele = cf_ll_getNext(iter))) {
		ll_recl_element * node;
		node              = (ll_recl_element *) ele;
		dig_arr_t *dt     = node->dig_arr;
		if (!dt) continue;
		node->dig_arr     = NULL;
		for (int i = 0; i < dt->num; i++) {
			cf_digest *dig  = &dt->digs[i];
			ret             = as_query__io(qtr, dig);
			if (ret != AS_QUERY_OK) {
				releaseDigArrToQueue((void *)dt);
				goto Cleanup;
			}

			if (++qtr->yield_count % qtr->priority == 0)
			{
				usleep(g_config.query_sleep);
				as_query__check_timeout(qtr);
				if (QTR_FAILED(qtr)) {
					releaseDigArrToQueue((void *)dt);
					goto Cleanup;
				}
			}
		}
		releaseDigArrToQueue((void *)dt);
	}
Cleanup:

	if(iter) {
		cf_ll_releaseIterator(iter);
		iter = NULL;
	}

	as_query__recl_cleanup(qio->recl);

	if (qio->recl) {
		cf_ll_reduce(qio->recl, true /*forward*/, ll_recl_reduce_fn, NULL);
		if (qio->recl)  cf_free(qio->recl);
		qio->recl = NULL;
	}

	QUERY_HIST_INSERT_DATA_POINT(query_batch_io_hist, time_ns);
	SINDEX_HIST_INSERT_DATA_POINT(qtr->si, query_batch_io, time_ns);

	return 0;
}

int
as_query__process_request(as_query_request *qreqp)
{
	cf_detail(AS_QUERY, "Processing Request %d", qreqp->type);
	int ret = AS_QUERY_OK;
	switch(qreqp->type) {
		case AS_QUERY_REQTYPE_IO:
			ret = as_query__process_ioreq(qreqp);
			break;
		case AS_QUERY_REQTYPE_UDF:
			ret = as_query__process_udfreq(qreqp);
			break;
		case AS_QUERY_REQTYPE_AGG:
			ret = as_query__process_aggreq(qreqp);
			break;
		default:
			cf_warning(AS_QUERY, "Unsupported query type %d.. Dropping it", qreqp->type);
			break;
	}
	return ret;
}

void *
as_query__worker_th(void *q_to_wait_on)
{
	unsigned int         thread_id = cf_atomic32_incr(&g_query_worker_threadcnt);
	cf_detail(AS_QUERY, "Created Query Worker Thread %d", thread_id);
	as_query_request   * qreqp     = NULL;
	int                  ret       = AS_QUERY_OK;

	while (1) {
		// Kill self if thread id is greater than that of number of configured
		// Config change should be flag for quick check
		if (thread_id > g_config.query_worker_threads) {
			pthread_rwlock_rdlock(&g_query_lock);
			if (thread_id > g_config.query_worker_threads) {
				cf_atomic32_decr(&g_query_worker_threadcnt);
				pthread_rwlock_unlock(&g_query_lock);
				cf_detail(AS_QUERY, "Query Worker thread %d exited", thread_id);
				return NULL;
			}
			pthread_rwlock_unlock(&g_query_lock);
		}
		qreqp = as_query__pop_qreq();
		// No need to handle ret here .. if ret were not AS_SINDEX_OK
		// then qtr should been set to abort
		ret = as_query__process_request(qreqp);
		if ((ret != AS_QUERY_OK) && (!qreqp->qtr->abort)) {
			cf_debug(AS_QUERY, "Request processing failed but query is not aborted .... ret %d", ret);
		}

		// qtr was reserved before pushing into the qreq queue
		as_qtr__release(qreqp->qtr, __FILE__, __LINE__);
		qreqp->qtr = NULL;
		as_query__qreq_poolrelease(qreqp);
	}

	return NULL;
}

/*
 * Function as_query__generator_get_nextbatch
 *
 * Notes-
 *		Function generates the next batch of digest list after looking up
 * 		secondary index tree. The function populates qctx->recl with the
 * 		digest list.
 *
 * Returns
 * 		AS_QUERY_OK:  If the batch is full qctx->n_bdigs == qctx->bsize. The caller
 *  		   then processes the batch and reset the qctx->recl and qctx->n_bdigs.
 *
 * 		AS_QUERY_CONTINUE:  If the caller should continue calling this function.
 *
 * 		AS_QUERY_ERR: In case of error
 */
int
as_query__generator_get_nextbatch(as_query_transaction *qtr)
{
	int              ret     = AS_QUERY_OK;
	as_sindex       *si      = qtr->si;
	as_sindex_qctx  *qctx    = &qtr->qctx;
	uint64_t         time_ns = 0;
	if (g_config.query_enable_histogram) {
		time_ns = cf_getns();
	}

	if (qctx->pimd_idx == -1) {
		if (!qtr->srange->isrange) {
			qctx->pimd_idx   = ai_btree_key_hash_from_sbin(si->imd, &qtr->srange->start);
		} else {
			qctx->pimd_idx   = 0;
		}
	}

	as_sindex_range *srange  = qtr->srange;
	if (!qctx->recl) {
		qctx->recl = cf_malloc(sizeof(cf_ll));
		cf_ll_init(qctx->recl, ll_recl_destroy_fn, false /*no lock*/);
		if (!qctx->recl) {
			qtr->result_code = AS_SINDEX_ERR_NO_MEMORY;
			qctx->n_bdigs        = 0;
			ret = AS_QUERY_ERR;
			goto batchout;
		}
		qctx->n_bdigs        = 0;
	} else {
		// Following condition may be true if the
		// query has moved from short query pool to
		// long running query pool
		if (qctx->n_bdigs >= qctx->bsize)
			return ret;
	}

	// Query Aerospike Index
	int      qret            = as_sindex_query(qtr->si, srange, &qtr->qctx);
	cf_detail(AS_QUERY, "start %ld end %ld @ %d pimd found %d", srange->start.u.i64, srange->end.u.i64, qctx->pimd_idx, qctx->n_bdigs);

	qctx->new_ibtr           = false;
	if (qret < 0) { // [AS_SINDEX_OK, AS_SINDEX_CONTINUE] -> OK
		qtr->result_code     = as_sindex_err_to_clienterr(qret,
								__FILE__, __LINE__);
		ret = AS_QUERY_ERR;
		goto batchout;
	}

	as_query__check_timeout(qtr);
	if (QTR_FAILED(qtr)) {
		ret = AS_QUERY_ERR;
		goto batchout;
	}

	if (time_ns) {
		qtr->querying_ai_time_ns += cf_getns() - time_ns;
	}
	if (qctx->n_bdigs < qctx->bsize) {
		qctx->new_ibtr       = true;
		qctx->nbtr_done      = false;
		qctx->pimd_idx++;
		cf_detail(AS_QUERY, "All the Data finished moving to next tree %d", qctx->pimd_idx);
		if (!srange->isrange || (qctx->pimd_idx == si->imd->nprts)) {
			qtr->result_code = AS_PROTO_RESULT_OK;
			ret              = AS_QUERY_DONE;
			goto batchout;
		}
		ret = AS_QUERY_CONTINUE;
		goto batchout;
	}
batchout:
	return ret;
}

void
as_query__setup_qreq(as_query_request *qreqp, as_query_transaction *qtr)
{
	qreqp->qtr               = qtr;
	qreqp->recl              = qtr->qctx.recl;
	qtr->queued_time_ns      = 0;
	qtr->qctx.recl           = NULL;
	qtr->n_digests          += qtr->qctx.n_bdigs;
	qtr->qctx.n_bdigs        = 0;
	if (qtr->job_type == AS_QUERY_AGG) {
		qreqp->type          = AS_QUERY_REQTYPE_AGG;
	} else if (qtr->job_type == AS_QUERY_MRJ) {
		cf_warning(AS_QUERY, "MRJ Query not supported ");
		// what to do
	} else if (qtr->job_type == AS_QUERY_UDF) {
		qreqp->type          = AS_QUERY_REQTYPE_UDF;
	} else {
		qreqp->type          = AS_QUERY_REQTYPE_IO;
	}
}

int
as_query__queue_qreq(as_query_request *qreqp)
{
	as_qtr__reserve(qreqp->qtr, __FILE__, __LINE__);
	if (as_query__push_qreq(qreqp)) {
		as_qtr__release(qreqp->qtr, __FILE__, __LINE__);
		as_query__qreq_poolrelease(qreqp);
		qreqp = NULL;
		return -1;
	}
	return 0;
}

/*
 * Function as_query_generator
 *
 * Does the following
 * 1. Calls the sindex layer for fetching digest list
 * 2. If short running query performs I/O inline and for long running query
 *    queues it up for work threads to execute.
 * 3. If the query is short_running and has hit threshold. Requeue it for
 *    long running generator threads
 *
 * Returns -
 * 		Nothing, sets the qtr status accordingly
 */
void
as_query__generator(as_query_transaction *qtr)
{
	// Setup Query Transaction if it not already setup
	if (!qtr->inited) {
		// Aerospike Index object initialization
		qtr->qctx.bkey = &qtr->bkey;
		init_ai_obj(qtr->qctx.bkey);
		bzero(&qtr->qctx.bdig, sizeof(cf_digest));
		qtr->result_code              = AS_PROTO_RESULT_OK;
		// start with the threshold value
		qtr->qctx.bsize               = g_config.query_threshold;
		qtr->qctx.new_ibtr            = true;
		qtr->qctx.nbtr_done           = false;
		qtr->qctx.pimd_idx            = -1;
		qtr->qctx.qnodes_pre_reserved = g_config.qnodes_pre_reserved;
		qtr->priority                 = g_config.query_priority;
		qtr->bb_r                     = as_query__bb_poolrequest();
		cf_buf_builder_reserve(&qtr->bb_r, 8, NULL);
		qtr->loop                     = 0;

		// Check if bufbuilder request was successful
		if (!qtr->bb_r) {
			cf_warning(AS_QUERY, "Buf builder request was unsunccessful.");
			goto Cleanup;
		}
		// Populate all the paritions for which this node is a qnode.
		if (qtr->qctx.qnodes_pre_reserved) {
			as_partition_prereserve_qnodes(qtr->ns, qtr->qctx.is_partition_qnode, qtr->rsv);
		}

		qtr->inited               = true;
	}

	uint64_t time_ns              = 0;
	if (qtr->si->enable_histogram) {
		time_ns                   = cf_getns();
	}

	while (true) {
		// Step 1: Check for timeout
		as_query__check_timeout(qtr);
		if (QTR_FAILED(qtr)) {
			goto Cleanup;
		}

		// If any query run from more than g_config.query_untracked_time_ns
		// 		we are going to track it
		// else no.
		if (!qtr->track) {
			if ((cf_getns() - qtr->start_time) > g_config.query_untracked_time_ns) {
				qtr->track = true;
				int ret = as_query__put_qtr(qtr);
				if (ret != 0 && ret != AS_QUERY_CONTINUE) {
					qtr->err       = true;
					// track should be disabled otherwise at the 
					// qtr cleanup stage some other qtr with the same 
					// trid can get cleaned up.
					qtr->track     = false;
					goto Cleanup;
				}
			}
		}
		// Step 3: Client is slow requeue
		if (as_query__netio_wait(qtr) != AS_QUERY_OK) {
			if (as_query__queue(qtr) != 0) {
				cf_warning(AS_QUERY, "Long running transaction Queueing Error... continue!!");
				qtr->err = true;
				goto Cleanup;
			} else {
				cf_detail(AS_QUERY, "Query Queued Into Long running thread pool");
				return;
			}
		}

		// Step 2: Check to see if this is long running query. This is determined by
		// checking number of records read. Please note that it makes sure the false
		// entries in secondary index does not effect this decision. All short running
		// queries perform I/O in the batch thread context.
		if ((qtr->num_records >= g_config.query_threshold)
				&& qtr->short_running) {
			qtr->short_running       = false;
			// Change batch size to the long running job batch size value
			qtr->qctx.bsize          = g_config.query_bsize;
			if (as_query__queue(qtr) != 0) {
				cf_warning(AS_QUERY, "Long running transaction Queueing Error... continue!!");
				qtr->err = true;
				goto Cleanup;
			} else {
				cf_detail(AS_QUERY, "Query Queued Into Long running thread pool");
				return;
			}
		}

		if (qtr->num_records > g_config.query_rec_count_bound) {
			qtr->abort = true;
			qtr->result_code = AS_PROTO_RESULT_FAIL_QUERY_USERABORT;
			goto Cleanup;
		}

		// Step 3: Get Next Batch
		qtr->loop++;

		int qret    = as_query__generator_get_nextbatch(qtr);

		cf_detail(AS_QUERY, "Loop=%d, Selected=%d, ret=%d", qtr->loop, qtr->qctx.n_bdigs, qret);
		switch(qret) {
			case  AS_QUERY_OK:
			case  AS_QUERY_DONE:
				break;
			case  AS_QUERY_ERR:
				goto Cleanup;
			case  AS_QUERY_CONTINUE:
				continue;
			default:
				cf_warning(AS_QUERY, "Unexpected return type");
				continue;
		}

		SINDEX_HIST_INSERT_DATA_POINT(qtr->si, query_batch_lookup, time_ns);
		if (qtr->si->enable_histogram) {
			time_ns = cf_getns();
		}

		// Step 4: Prepare Query Request either to process inline or for
		//         queueing up for offline processing
		if (qtr->short_running || AS_QUERY_PROCESS_INLINE(qtr)) {
			as_query_request qreq;
			as_query__setup_qreq(&qreq, qtr);
			as_query__process_request(&qreq);
		} else {
			as_query_request *qreqp = as_query__qreq_poolrequest();
			if (!qreqp)  {
				cf_warning(AS_QUERY, "Could not allocate query "
						"request structure .. out of memory .. Aborting !!!");
				goto Cleanup;
			}
			as_query__setup_qreq(qreqp, qtr);
			if (as_query__queue_qreq(qreqp)) {
				goto Cleanup;
			}
		}

		if (qret == AS_QUERY_DONE) {
			// In case all physical tree is done return. if not range loop
			// till less than batch size results are returned
			cf_detail(AS_QUERY, "All the Data finished; All tree finished %d %d", qtr->qctx.n_bdigs, qtr->qctx.bsize);
			qtr->result_code = AS_PROTO_RESULT_OK;
			break;
		}
	}

Cleanup:

	as_query__recl_cleanup(qtr->qctx.recl);
	if (qtr->qctx.recl) {
		cf_ll_reduce(qtr->qctx.recl, true /*forward*/, ll_recl_reduce_fn, NULL);
		if (qtr->qctx.recl) cf_free(qtr->qctx.recl);
		qtr->qctx.recl = NULL;
	}
	as_qtr__release(qtr, __FILE__, __LINE__);
}

/*
 * Function as_query_worker
 *
 * Notes -
 * 		Process one queue's Query requests.
 * 			- Immediately fail if query has timed out
 * 			- Maximum queries that can be served is number of threads
 *
 * 		Releases the qtr, which will call as_query_trasaction_done
 *
 * Synchronization -
 * 		Takes a global query lock while
 */
void*
as_query__th(void* q_to_wait_on)
{
	cf_queue *           query_queue = (cf_queue*)q_to_wait_on;
	unsigned int         thread_id    = cf_atomic32_incr(&g_query_threadcnt);
	cf_detail(AS_QUERY, "Query Thread Created %d");
	as_query_transaction *qtr         = NULL;

	while (1) {
		// Kill self if thread id is greater than that of number of configured
		// thread
		if (thread_id > g_config.query_threads) {
			pthread_rwlock_rdlock(&g_query_lock);
			if (thread_id > g_config.query_threads) {
				cf_atomic32_decr(&g_query_threadcnt);
				pthread_rwlock_unlock(&g_query_lock);
				cf_detail(AS_QUERY, "Query thread %d exited", thread_id);
				return NULL;
			}
			pthread_rwlock_unlock(&g_query_lock);
		}
		if (cf_queue_pop(query_queue, &qtr, CF_QUEUE_FOREVER) != 0) {
			cf_crash(AS_QUERY, "Failed to pop from Query worker queue.");
		}
		if (qtr->short_running) {
			cf_atomic64_incr(&g_config.query_short_running);
		}
		else {
			cf_atomic64_incr(&g_config.query_long_running);
			cf_atomic64_decr(&g_config.query_short_running);
		}
		if (qtr->queued_time_ns != 0) {
			qtr->waiting_time_ns += (cf_getns() - qtr->queued_time_ns);
		}
		as_query__generator(qtr);
	}
	return 0;
}

// QUERY QUERY QUERY QUERY QUERY QUERY QUERY QUERY

/*
 *	Description -
 *		Initialize the queries in a system.
 *		Initialize the all the necessary queues and threads needed for the query execution.
 *
 *		Will create a crash event in case of failure.
 *
 *  caller: main
 */
void
as_query_init()
{
	g_current_queries_count = 0;
	if (cf_atomic32_incr(&g_query_init) != 1) {
		cf_warning(AS_QUERY, "Cannot do multiple initialization");
		return;
	}
	cf_detail(AS_QUERY, "Initialize %d Query Worker threads.", g_config.query_threads);

	// global job hash to keep track of the query job
	int rc = rchash_create(&g_query_job_hash, query_job_trid_hash, NULL, sizeof(uint64_t), 64, RCHASH_CR_MT_MANYLOCK);
	if (rc) {
		cf_crash(AS_QUERY, "Failed to create query job hash");
	}

	// I/O threads
	g_query_qreq_pool = cf_queue_create(sizeof(as_query_request *), true);
	if (!g_query_qreq_pool)
		cf_crash(AS_QUERY, "Failed to create query io queue");

	g_query_response_bb_pool = cf_queue_create(sizeof(void *), true);
	if (!g_query_response_bb_pool)
		cf_crash(AS_QUERY, "Failed to create response buffer query");


	g_query_request_queue = cf_queue_create(sizeof(as_query_request *), true);
	if (!g_query_request_queue)
		cf_crash(AS_QUERY, "Failed to create query io queue");

	// Create the query worker threads detatched so we don't need to join with them.
	if (pthread_attr_init(&g_query_worker_th_attr)) {
		cf_crash(AS_SINDEX, "failed to initialize the query worker thread attributes");
	}
	if (pthread_attr_setdetachstate(&g_query_worker_th_attr, PTHREAD_CREATE_DETACHED)) {
		cf_crash(AS_SINDEX, "failed to set the query worker thread attributes to the detached state");
	}
	int max = g_config.query_worker_threads;
	for (int i = 0; i < max; i++) {
		pthread_create(&g_query_worker_threads[i], &g_query_worker_th_attr,
				as_query__worker_th, (void*)g_query_request_queue);
	}

	g_query_queue = cf_queue_create(sizeof(as_query_transaction *), true);
	if (!g_query_queue)
		cf_crash(AS_QUERY, "Failed to create short query transaction queue");

	g_query_long_queue = cf_queue_create(sizeof(as_query_transaction *), true);
	if (!g_query_long_queue)
		cf_crash(AS_QUERY, "Failed to create long query transaction queue");

	// Create the query threads detatched so we don't need to join with them.
	if (pthread_attr_init(&g_query_th_attr)) {
		cf_crash(AS_SINDEX, "failed to initialize the query thread attributes");
	}
	if (pthread_attr_setdetachstate(&g_query_th_attr, PTHREAD_CREATE_DETACHED)) {
		cf_crash(AS_SINDEX, "failed to set the query thread attributes to the detached state");
	}

	max = g_config.query_threads;
	for (int i = 0; i < max; i += 2) {
		if (pthread_create(&g_query_threads[i], &g_query_th_attr,
					as_query__th, (void*)g_query_queue)
				|| pthread_create(&g_query_threads[i + 1], &g_query_th_attr,
						as_query__th, (void*)g_query_long_queue)) {
			cf_crash(AS_QUERY, "Failed to create query transaction threads");
		}
	}
	char hist_name[64];
	sprintf(hist_name, "query_txn_q_wait_us");
	if (NULL == (query_txn_q_wait_hist = histogram_create(hist_name, HIST_MICROSECONDS))) {
		cf_warning(AS_SINDEX, "couldn't create histogram for the time spent in transaction queue by queries.");
	}

	sprintf(hist_name, "query_prepare_batch_q_wait_us");
	if (NULL == (query_prepare_batch_q_wait_hist = histogram_create(hist_name, HIST_MICROSECONDS))) {
		cf_warning(AS_SINDEX, "couldn't create histogram for time spent waiting for batch creation phase");
	}

	sprintf(hist_name, "query_prepare_batch_us");
	if (NULL == (query_prepare_batch_hist = histogram_create(hist_name, HIST_MICROSECONDS))) {
		cf_warning(AS_SINDEX, "couldn't create histogram for query batch creation phase");
	}

	sprintf(hist_name, "query_batch_io_q_wait_us");
	if (NULL == (query_batch_io_q_wait_hist = histogram_create(hist_name, HIST_MICROSECONDS))) {
		cf_warning(AS_SINDEX, "couldn't create histogram for i/o response time for query batches");
	}

	sprintf(hist_name, "query_batch_io_us");
	if (NULL == (query_batch_io_hist = histogram_create(hist_name, HIST_MICROSECONDS))) {
		cf_warning(AS_SINDEX, "couldn't create histogram for i/o of query batches");
	}

	sprintf(hist_name, "query_net_io_us");
	if (NULL == (query_net_io_hist = histogram_create(hist_name, HIST_MICROSECONDS))) {
		cf_warning(AS_SINDEX, "couldn't create histogram for query net-i/o");
	}

	g_config.query_enable_histogram	= false;
	g_config.qnodes_pre_reserved    = true;
}

/*
 * 	Description -
 * 		It tries to set the query_worker_threads to the given value.
 *
 * 	Synchronization -
 * 		Takes a global query lock to protect the config of
 *
 *	Arguments -
 *		set_size - Value which one want to assign to query_threads.
 *
 * 	Returns -
 * 		AS_QUERY_OK  - On successful resize of query threads.
 * 		AS_QUERY_ERR - Either the set_size exceeds AS_QUERY_MAX_THREADS
 * 					   OR Query threads were not intialized on the first place.
 */
int
as_query_worker_reinit(int set_size, int *actual_size)
{
	if (g_query_init == 0) {
		cf_warning(AS_QUERY, "Query threads not initialtized cannot reinitialize");
		return AS_QUERY_ERR;
	}

	if (set_size > AS_QUERY_MAX_WORKER_THREADS) {
		cf_warning(AS_QUERY, "Cannot increase query threads more than %d",
				AS_QUERY_MAX_WORKER_THREADS);
		//unlock
		return AS_QUERY_ERR;
	}

	pthread_rwlock_wrlock(&g_query_lock);
	// Add threads if count is increased
	int i = cf_atomic32_get(g_query_worker_threadcnt);
	g_config.query_worker_threads = set_size;
	if (set_size > g_query_worker_threadcnt) {
		for (; i < set_size; i++) {
			cf_detail(AS_QUERY, "Creating thread %d", i);
			if (0 != pthread_create(&g_query_worker_threads[i], &g_query_worker_th_attr,
					as_query__worker_th, (void*)g_query_request_queue)) {
				break;
			}
		}
		g_config.query_worker_threads = i;
	}
	*actual_size = g_config.query_worker_threads;

	pthread_rwlock_unlock(&g_query_lock);

	return AS_QUERY_OK;
}

/*
 * 	Description -
 * 		It tries to set the query_threads to the given value.
 *
 * 	Synchronization -
 * 		Takes a global query lock to protect the config of
 *
 *	Arguments -
 *		set_size - Value which one want to assign to query_threads.
 *
 * 	Returns -
 * 		AS_QUERY_OK  - On successful resize of query threads.
 * 		AS_QUERY_ERR - Either the set_size exceeds AS_QUERY_MAX_THREADS
 * 					   OR Query threads were not initialized on the first place.
 */
int
as_query_reinit(int set_size, int *actual_size)
{
	if (g_query_init == 0) {
		cf_warning(AS_QUERY, "Query threads not initialized cannot reinitialize");
		return AS_QUERY_ERR;
	}

	if (set_size > AS_QUERY_MAX_THREADS) {
		cf_warning(AS_QUERY, "Cannot increase query threads more than %d",
				AS_QUERY_MAX_THREADS);
		return AS_QUERY_ERR;
	}

	pthread_rwlock_wrlock(&g_query_lock);
	// Add threads if count is increased
	int i = cf_atomic32_get(g_query_threadcnt);

	// make it multiple of 2
	if (set_size % 2 != 0)
		set_size++;

	g_config.query_threads = set_size;
	if (set_size > g_query_threadcnt) {
		for (; i < set_size; i++) {
			cf_detail(AS_QUERY, "Creating thread %d", i);
			if (0 != pthread_create(&g_query_threads[i], &g_query_th_attr,
					as_query__th, (void*)g_query_queue)) {
				break;
			}
			i++;
			if (0 != pthread_create(&g_query_threads[i], &g_query_th_attr,
					as_query__th, (void*)g_query_long_queue)) {
				break;
			}
		}
		g_config.query_threads = i;
	}
	*actual_size = g_config.query_threads;

	pthread_rwlock_unlock(&g_query_lock);

	return AS_QUERY_OK;
}

int
as_query__queue(as_query_transaction *qtr)
{
	uint64_t limit  = 0;
	uint64_t size   = 0;
	cf_queue    * q;
	cf_atomic64 * queue_full_err;
	if (qtr->short_running) {
		limit          = g_config.query_short_q_max_size;
		size           = cf_queue_sz(g_query_queue);
		q              = g_query_queue;
		queue_full_err = &g_config.query_short_queue_full;
	}
	else {
		limit          = g_config.query_long_q_max_size;
		size           = cf_queue_sz(g_query_long_queue);
		q              = g_query_long_queue;
		queue_full_err = &g_config.query_long_queue_full;
	}

	if( size > limit) {
		cf_atomic64_incr(queue_full_err);
		return -1;
	} else if (cf_queue_push(q, &qtr) != 0) {
		cf_warning(AS_QUERY, "Queuing Error !!");
		return -1;
	} else {
		cf_detail(AS_QUERY, "Logged query ");
	}
	if (g_config.query_enable_histogram) {
		qtr->queued_time_ns = cf_getns();
	}
	return 0;
}

#define as_query__udf_call_init udf_call_init

/**
 * Initialize a new query_agg_call.
 * This populates the query_agg_call from information in the current transaction.
 *
 * @param txn the transaction to build a query_udf_call from
 * @param qtr the query transaction to build a query_udf_call from
 * @return a new udf_call
 */

as_stream_status
query_agg_ostream_write(const as_stream *s, as_val *v)
{
	as_query_transaction *qtr = as_stream_source(s);
	if (!v) {
		return AS_STREAM_OK;
	}
	if (as_query__add_val_response((void *)qtr, v, true)) {
		as_val_destroy(v);
		qtr->abort = true;
		return AS_STREAM_ERR;
	}
	as_val_destroy(v);
	return AS_STREAM_OK;
}

const as_stream_hooks query_agg_istream_hooks = {
	.destroy  = NULL,
	.read     = as_aggr_istream_read,
	.write    = NULL
};

const as_stream_hooks query_agg_ostream_hooks = {
	.destroy  = NULL,
	.read     = NULL,
	.write    = query_agg_ostream_write
};

void as_query__set_error (void * caller )
{
	((as_query_transaction *)caller)->err = true;
}

as_aggr_caller_type as_query__get_type ( )
{
	return AS_AGGR_QUERY;
}

bool
as_query__mem_op(mem_tracker *mt, uint32_t num_bytes, memtracker_op op)
{
	bool ret = true;
	if (!mt || !mt->udata) {
		return false;
	}
	uint64_t val = 0;

	as_query_transaction *qtr = (as_query_transaction *)mt->udata;
	if (qtr) return false;

	if (op == MEM_RESERVE) {
		val = cf_atomic_int_add(&g_config.udf_runtime_gmemory_used, num_bytes);
		if (val > g_config.udf_runtime_max_gmemory) {
			cf_atomic_int_sub(&g_config.udf_runtime_gmemory_used, num_bytes);
			ret = false;
			goto END;
		}

		val = cf_atomic_int_add(&qtr->udf_runtime_memory_used, num_bytes);
		if (val > g_config.udf_runtime_max_memory) {
			cf_atomic_int_sub(&qtr->udf_runtime_memory_used, num_bytes);
			cf_atomic_int_sub(&g_config.udf_runtime_gmemory_used, num_bytes);
			ret = false;
			goto END;
		}
	} else if (op == MEM_RELEASE) {
		cf_atomic_int_sub(&qtr->udf_runtime_memory_used, num_bytes);
	} else if (op == MEM_RESET) {
		cf_atomic_int_sub(&g_config.udf_runtime_gmemory_used,
				qtr->udf_runtime_memory_used);
		qtr->udf_runtime_memory_used = 0;
	} else {
		ret = false;
	}
END:
	return ret;
}

const as_aggr_caller_intf as_query_aggr_caller_qintf = {
	.set_error = as_query__set_error,
	.mem_op = as_query__mem_op,
	.get_type = as_query__get_type
};


/*
 *	Arguments -
 *		tr - transaction coming from the client.
 *
 *	Returns -
 *		AS_QUERY_OK  - on success.
 *		AS_QUERY_ERR - on failure. That means the query was not even started.
 *
 * 	Notes -
 * 		Allocates and reserves the qtr if query_in_transaction_thr
 * 		is set to false or data is in not in memory.
 * 		Has the responsibility to free tr->msgp.
 * 		Either call as_query__transaction_done or Cleanup to free the msgp
 */

int
as_query(as_transaction *tr)
{
	if (tr) {
		QUERY_HIST_INSERT_DATA_POINT(query_txn_q_wait_hist, tr->start_time);
	}
	uint64_t start_time     = cf_getns();
	as_sindex *si           = NULL;
	cf_vector *binlist      = 0;
	as_sindex_range *srange = 0;
	char *setname           = NULL;

	as_msg_field *nsfp = as_msg_field_get(&tr->msgp->msg,
			AS_MSG_FIELD_TYPE_NAMESPACE);
	int rv = AS_QUERY_ERR;
	if (!nsfp) {
		cf_debug(AS_QUERY,
				"Query requests must have namespace, client error");
		tr->result_code = AS_PROTO_RESULT_FAIL_PARAMETER;
		rv = AS_QUERY_ERR;
		goto Cleanup;
	}
	as_namespace *ns = as_namespace_get_bymsgfield(nsfp);
	if (!ns) {
		cf_debug(AS_QUERY, "Query with unavailable namespace");
		tr->result_code = AS_PROTO_RESULT_FAIL_PARAMETER;
		rv = AS_QUERY_ERR;
		goto Cleanup;
	}

	bool has_sindex   = as_sindex_ns_has_sindex(ns);
	if (!has_sindex) {
		tr->result_code = AS_PROTO_RESULT_FAIL_INDEX_NOTFOUND;
		cf_debug(AS_QUERY, "No Secondary Index on namespace %s", ns->name);
		rv = AS_QUERY_ERR;
		goto Cleanup;
	}

	if ((si = as_sindex_from_msg(ns, &tr->msgp->msg)) == NULL) {
		cf_debug(AS_QUERY, "No Index Defined in the Query");
	}

	// TODO: Try srange stack allocation in case execution is in transaction thread;
	// as_sindex_range srange;
	int ret = as_sindex_rangep_from_msg(ns, &tr->msgp->msg, &srange);
	if (AS_QUERY_OK != ret) {
		cf_debug(AS_QUERY, "Could not instantiate index range metadata... "
				"Err, %s", as_sindex_err_str(ret));
		tr->result_code = as_sindex_err_to_clienterr(ret, __FILE__, __LINE__);
		rv = AS_QUERY_ERR;
		goto Cleanup;
	}

	// get optional set
	as_msg_field *sfp = as_msg_field_get(&tr->msgp->msg, AS_MSG_FIELD_TYPE_SET);
	if (sfp) {
		setname = cf_strndup((const char *)sfp->data, as_msg_field_get_value_sz(sfp));
	}

	if (si) {
		// Validate index and range specified
		ret = as_sindex_assert_query(si, srange);
		if (AS_QUERY_OK != ret) {
			cf_warning(AS_QUERY, "Query Parameter Mismatch %d", ret);
			tr->result_code = as_sindex_err_to_clienterr(ret, __FILE__, __LINE__);
			rv = AS_QUERY_ERR;
			goto Cleanup;
		}
	} else {
		// Look up sindex by bin in the query in case not
		// specified in query
		si = as_sindex_from_range(ns, setname, srange);
	}

	// Populate binlist to be Projected by the Query
	binlist = as_sindex_binlist_from_msg(ns, &tr->msgp->msg);

	if (!has_sindex || !si) {
		tr->result_code = AS_PROTO_RESULT_FAIL_INDEX_NOTFOUND;
		rv = AS_QUERY_ERR;
		goto Cleanup;
	}

	// quick check if there is any data with the certain set name
	if (setname && as_namespace_get_set_id(ns, setname) == INVALID_SET_ID) {
		tr->result_code = AS_PROTO_RESULT_OK;
		cf_info(AS_QUERY, "Query on non-existent set %s", setname);
		// Send FIN packet to client to ignore this.
		as_msg_send_fin(tr->proto_fd_h->fd, AS_PROTO_RESULT_OK);
		if (tr->msgp) {
			cf_free(tr->msgp);
			tr->msgp = NULL;
		}
		// special case :
		// add this in the query_fail stat
		cf_atomic64_incr(&g_config.query_fail);
		rv = AS_QUERY_OK;
		goto Cleanup;
	}
	cf_detail(AS_QUERY, "Query on index %s ",
			((as_sindex_metadata *)si->imd)->iname);

	as_query_transaction *qtr = cf_rc_alloc(sizeof(as_query_transaction));
	if (!qtr) {
		rv = AS_QUERY_ERR;
		goto Cleanup;
	}
	memset(qtr, 0, sizeof(as_query_transaction));
	qtr->is_malloc           = true;
	qtr->inited              = false;
	qtr->trid                = tr->trid;
	qtr->fd_h                = tr->proto_fd_h;
	qtr->fd_h->fh_info      |= FH_INFO_DONOT_REAP;
	qtr->ns                  = ns;
	qtr->setname             = setname;
	qtr->si                  = si;
	qtr->srange              = srange;
	qtr->job_type            = AS_QUERY_LOOKUP;
	qtr->binlist             = binlist;
	qtr->start_time          = start_time;
	qtr->end_time            = tr->end_time;
	qtr->msgp                = tr->msgp;
	qtr->short_running       = true;
	qtr->err                 = false;
	qtr->abort               = false;
	qtr->track               = false;
	qtr->queued_time_ns      = 0;   
	qtr->querying_ai_time_ns = 0;
	qtr->waiting_time_ns     = 0;
	qtr->has_send_fin        = false;
	qtr->outstanding_net_io  = 0;
	qtr->push_seq_number     = 0;
	qtr->pop_seq_number      = 1;
	qtr->blocking            = false;

	if (as_aggr_call_init(&qtr->agg_call, tr, qtr, &as_query_aggr_caller_qintf,
			&query_agg_istream_hooks, &query_agg_ostream_hooks, ns, false) == AS_QUERY_OK) {
		// There is no io call back, record is worked on from inside stream
		// interface
		qtr->req_cb    = NULL;
		qtr->job_type  = AS_QUERY_AGG;
		cf_atomic64_incr(&g_config.n_aggregation);
	} else if (!as_query__udf_call_init(&qtr->call, tr)) {
		qtr->job_type  = AS_QUERY_UDF;
	} else {
		qtr->req_cb    = as_query__add_response;
		qtr->job_type  = AS_QUERY_LOOKUP;
		cf_atomic64_incr(&g_config.n_lookup);
	}
	pthread_mutex_init(&qtr->buf_mutex, NULL);

	if (g_config.query_in_transaction_thr) {
		as_query__generator(qtr);
	} else {
		if (as_query__queue(qtr)) {
			// This error will be accounted by thr_tsvc layer. Thus
			// qtr->err            = true; is not needed here. Else it will be accounted twice.
			// reset fd_h and msgp before calling qtr release, let
			// transaction deal with failure
			qtr->fd_h           = NULL;
			qtr->msgp           = NULL;
			as_qtr__release(qtr, __FILE__, __LINE__);
			tr->result_code     = AS_PROTO_RESULT_FAIL_QUERY_QUEUEFULL;
			return AS_QUERY_ERR;
		}
	}
	// Reset msgp to NULL in tr to avoid double free. And it is successful queuing
	// of query to the query engine. It will reply as needed. Reset proto_fd_h.
	tr->msgp       = NULL;
	tr->proto_fd_h = 0;
	return AS_QUERY_OK;

Cleanup:
	// Pre Query Setup Failure
	if (setname)     cf_free(setname);
	if (si)          AS_SINDEX_RELEASE(si);
	if (srange)      as_sindex_range_free(&srange);
	if (binlist)     cf_vector_destroy(binlist);
	if (tr->msgp)    {
		cf_free(tr->msgp);
		tr->msgp = NULL;
	}
	return rv;
}

/*
 * Function - query_kill
 *
 * Arguments -
 * 		trid - transaction id of the query which one want to kill.
 *
 * Returns -
 *		AS_QUERY_OK  - on success.
 *		AS_QUERY_ERR - on failure.
 *
 * Description -
 *		Iterates through the g_query_transaction array and matches the trid.
 *
 *		Synchronization -
 *			Takes a lock on array to avoid deletion of any qtr from this array.
 */
int
as_query_kill(uint64_t trid)
{
	as_query_transaction *qtr;
	int rv = AS_QUERY_ERR;

	rv =  as_query__get_qtr(trid, &qtr);

	if (rv != AS_QUERY_OK) {
		cf_warning(AS_QUERY, "Cannot kill query with trid [ %"PRIu64" ]",  trid);
	} else {
		qtr->abort = true;
		cf_debug(AS_QUERY, "Query %p Aborted at %s:%d", qtr, __FILE__, __LINE__);
		rv = AS_QUERY_OK;
		as_qtr__release(qtr, __FILE__, __LINE__);
	}

	return rv;
}

int
as_query_set_priority(uint64_t trid, uint32_t priority)
{
	as_query_transaction *qtr;
	int rv = AS_QUERY_ERR;

	rv =  as_query__get_qtr(trid, &qtr);

	if (rv != AS_QUERY_OK) {
		cf_warning(AS_QUERY, "Cannot set priority for query with trid [ %"PRIu64" ]",  trid);
	} else {
		uint32_t old_priority = qtr->priority;
		qtr->priority = priority;
		cf_info(AS_QUERY, "Query priority changed from %d to %d", old_priority, priority);
		rv = AS_QUERY_OK;
		as_qtr__release(qtr, __FILE__, __LINE__);
	}
	return rv;
}

/*
 * Function as_query_stat
 *
 * Returns -
 * 		AS_QUERY_OK
 * TODO
 * 		Add more and synch up the existing stats
 */
int
as_query_stat(char *name, cf_dyn_buf *db)
{
	// Store stats to avoid dynamic changes.
	uint64_t agg          = cf_atomic64_get(g_config.n_aggregation);
	uint64_t agg_success  = cf_atomic64_get(g_config.n_agg_success);
	uint64_t agg_err     = cf_atomic64_get(g_config.n_agg_errs);
	uint64_t agg_records  = cf_atomic64_get(g_config.agg_num_records);
	uint64_t agg_abort    = cf_atomic64_get(g_config.n_agg_abort);
	uint64_t lkup         = cf_atomic64_get(g_config.n_lookup);
	uint64_t lkup_success = cf_atomic64_get(g_config.n_lookup_success);
	uint64_t lkup_err     = cf_atomic64_get(g_config.n_lookup_errs);
	uint64_t lkup_records = cf_atomic64_get(g_config.lookup_num_records);
	uint64_t lkup_abort   = cf_atomic64_get(g_config.n_lookup_abort);

	cf_dyn_buf_append_string(db, "query_reqs=");
	cf_dyn_buf_append_uint64(db, cf_atomic64_get(g_config.query_reqs));

	cf_dyn_buf_append_string(db, ";query_success=");
	cf_dyn_buf_append_uint64(db, agg_success + lkup_success);

	cf_dyn_buf_append_string(db, ";query_fail=");
	cf_dyn_buf_append_uint64(db, cf_atomic64_get(g_config.query_fail) + lkup_err + agg_err);

	cf_dyn_buf_append_string(db, ";query_abort=");
	cf_dyn_buf_append_uint64(db, agg_abort + lkup_abort );


	cf_dyn_buf_append_string(db, ";query_avg_rec_count=");
	cf_dyn_buf_append_uint64(db,  (agg + lkup) ? ( agg_records + lkup_records )
									/ (agg + lkup) : 0);

	cf_dyn_buf_append_string(db, ";query_short_queue_full=");
	cf_dyn_buf_append_uint64(db, cf_atomic64_get(g_config.query_short_queue_full));

	cf_dyn_buf_append_string(db, ";query_long_queue_full=");
	cf_dyn_buf_append_uint64(db, cf_atomic64_get(g_config.query_long_queue_full));

	cf_dyn_buf_append_string(db, ";query_short_running=");
	cf_dyn_buf_append_uint64(db, cf_atomic64_get(g_config.query_short_running));

	cf_dyn_buf_append_string(db, ";query_long_running=");
	cf_dyn_buf_append_uint64(db, cf_atomic64_get(g_config.query_long_running));

	cf_dyn_buf_append_string(db, ";query_tracked=");
	cf_dyn_buf_append_uint64(db, cf_atomic64_get(g_config.query_tracked));

	// Aggregation stats
	cf_dyn_buf_append_string(db, ";query_agg=");
	cf_dyn_buf_append_uint64(db, agg);

	cf_dyn_buf_append_string(db, ";query_agg_success=");
	cf_dyn_buf_append_uint64(db, agg_success);

	cf_dyn_buf_append_string(db, ";query_agg_err=");
	cf_dyn_buf_append_uint64(db, agg_err);


	cf_dyn_buf_append_string(db, ";query_agg_abort=");
	cf_dyn_buf_append_uint64(db, agg_abort);

	cf_dyn_buf_append_string(db, ";query_agg_avg_rec_count=");
	cf_dyn_buf_append_uint64(db, agg ? agg_records / agg : 0);

	// Lookup stats
	cf_dyn_buf_append_string(db, ";query_lookups=");
	cf_dyn_buf_append_uint64(db, lkup);

	cf_dyn_buf_append_string(db, ";query_lookup_success=");
	cf_dyn_buf_append_uint64(db, lkup_success);

	cf_dyn_buf_append_string(db, ";query_lookup_err=");
	cf_dyn_buf_append_uint64(db, lkup_err);

	cf_dyn_buf_append_string(db, ";query_lookup_abort=");
	cf_dyn_buf_append_uint64(db, lkup_abort);

	cf_dyn_buf_append_string(db, ";query_lookup_avg_rec_count=");
	cf_dyn_buf_append_uint64(db, lkup ? lkup_records / lkup : 0);

	return AS_QUERY_OK;
}

int
as_query_list_job_reduce_fn (void *key, uint32_t keylen, void *object, void *udata)
{
	as_query_transaction * qtr = (as_query_transaction*)object;
	cf_dyn_buf * db = (cf_dyn_buf*) udata;

	cf_dyn_buf_append_string(db, "trid=");
	cf_dyn_buf_append_uint64(db, qtr->trid);
	cf_dyn_buf_append_string(db, ":job_type=");
	cf_dyn_buf_append_int(db, qtr->job_type);
	cf_dyn_buf_append_string(db, ":num_records=");
	cf_dyn_buf_append_uint64(db, cf_atomic_int_get(qtr->num_records));
	cf_dyn_buf_append_string(db, ":run_time=");
	cf_dyn_buf_append_uint64(db, (cf_getns() - qtr->start_time) / 1000);
	cf_dyn_buf_append_string(db, ":state=");
	if(qtr->abort) {
		cf_dyn_buf_append_string(db, "ABORTED");
	} else {
		cf_dyn_buf_append_string(db, "RUNNING");
	}
	cf_dyn_buf_append_string(db, ";");
	return AS_QUERY_OK;
}
/*
 * Function as_query_list
 *		Lists thr current running queries
 *
 *	Synchronization -
 *		Takes a lock on global array which stores qtr.
 */

int
as_query_list(char *name, cf_dyn_buf *db)
{
	uint32_t size = rchash_get_size(g_query_job_hash);
	// No elements in the query job hash, return failure
	if(!size) {
		cf_dyn_buf_append_string(db, "No running queries");
	}
	// Else go through all the jobs in the hash and list their statistics
	else {
		rchash_reduce(g_query_job_hash, as_query_list_job_reduce_fn, db);
		cf_dyn_buf_chomp(db);
	}
	return AS_QUERY_OK;
}

extern const as_list_hooks udf_arglist_hooks;
void as_query_fakestream(as_stream *istream, as_list *arglist, as_stream *ostream);
void
as_query_fakestream(as_stream *istream, as_list *arglist, as_stream *ostream)
{
	as_val *v = NULL;
	int count = 0;
	int sum = 0;
	while((v = as_stream_read(istream)) != NULL) {
		as_rec *rec = (as_rec *)v;
		// Pick the bin name
		char binname[3];
		as_val *binval = as_list_get(arglist, 0);
		char *bnno = NULL;
		if (binval) {
			bnno = as_val_tostring(binval);
		}
		sprintf(binname, "bn%s", bnno);
		if (bnno) cf_free(bnno);

		as_val *checkval = as_list_get(arglist, 1);
		char *checkno = NULL;
		if (checkval) {
			checkno = as_val_tostring(checkval);
		}

		v = as_rec_get(rec, binname);
		char *val = as_val_tostring(v);
		if (val && checkno) if (!strcmp(val, checkno)) count++;
		cf_info(AS_QUERY, "Instream : binname = %s, val = %s check val = %s count=%d", binname, val, checkno, count);
		sum += atoi(val);
		cf_free(checkval);
		cf_free(val);
		cf_free(v);
	}
	as_integer i;
	as_integer_init(&i, sum);
	as_stream_write(ostream, (as_val *)&i);
}

// TODO: Find proper query and aggregation engine default values
void
as_query_gconfig_default(as_config *c)
{
	// NB: Do not change query_threads default to odd. as_query_reinit code cannot
	// handle it. Code to handle it is unnecessarily complicated code, hence opted
	// to make the default value even.
	c->query_threads             = 6;
	c->query_worker_threads      = 15;
	c->query_priority            = 10;
	c->query_sleep               = 1;
	c->query_bsize               = QUERY_BATCH_SIZE;
	c->query_job_tracking        = false;
	c->query_in_transaction_thr  = 0;
	c->query_req_max_inflight    = AS_QUERY_MAX_QREQ_INFLIGHT;
	c->query_bufpool_size        = AS_QUERY_MAX_BUFS;
	c->query_short_q_max_size    = AS_QUERY_MAX_SHORT_QUEUE_SZ;
	c->query_long_q_max_size     = AS_QUERY_MAX_LONG_QUEUE_SZ;
	c->query_buf_size            = AS_QUERY_BUF_SIZE;
	c->query_threshold           = 10;	// threshold after which the query is considered long running
										// no reason for choosing 10
	c->query_rec_count_bound     = UINT_MAX; // Unlimited
	c->query_req_in_query_thread = 0;
	c->query_untracked_time_ns   = AS_QUERY_UNTRACKED_TIME;

	// Aggregation
	c->udf_runtime_max_memory    = ULONG_MAX;
	c->udf_runtime_max_gmemory   = ULONG_MAX;
	c->udf_runtime_gmemory_used  = 0;
}

// query module to monitor
void
as_query__fill_jobstat(as_query_transaction *qtr, as_mon_jobstat *stat)
{
	stat->trid          = qtr->trid;
	stat->cpu           = 0;                               // not implemented
	stat->mem           = (float)qtr->buf_reserved;
	stat->run_time      = (cf_getns() - qtr->start_time) / 1000000;
	stat->recs_read     = qtr->read_success;
	stat->net_io_bytes  = qtr->net_io_bytes;
	stat->priority      = qtr->priority;

	strcpy(stat->ns, qtr->ns->name);

	if (qtr->setname) {
		strcpy(stat->set, qtr->setname);
	} else {
		strcpy(stat->set, "NULL");
	}

	strcpy(stat->status, "IN_PROGRESS");
	stat->jdata[0]        = '\0';
	char *specific_data   = stat->jdata;
	sprintf(specific_data, "indexname=%s:", qtr->si->imd->iname);
}


/*
 * Populates the as_mon_jobstat and returns to mult-key lookup monitoring infrastructure.
 * Serves as a callback function
 *
 * Returns -
 * 		NULL - In case of failure.
 * 		as_mon_jobstat - On success.
 */
as_mon_jobstat *
as_query_get_jobstat(uint64_t trid)
{
	as_mon_jobstat *stat;
	as_query_transaction *qtr;
	int rv = AS_QUERY_ERR;
	rv     =  as_query__get_qtr(trid, &qtr);

	if (rv != AS_QUERY_OK) {
		cf_warning(AS_MON, "No query was found with trid [ %"PRIu64" ]", trid);
		stat = NULL;
	}
	else {
		stat = cf_malloc(sizeof(as_mon_jobstat));
		as_query__fill_jobstat(qtr, stat);
		as_qtr__release(qtr, __FILE__, __LINE__);
	}
	return stat;
}

typedef struct as_query_jobstat_s {
	int               index;
	as_mon_jobstat ** jobstat;
	int               max_size;
} as_query_jobstat;


int
as_mon_query_jobstat_reduce_fn (void *key, uint32_t keylen, void *object, void *udata)
{
	as_query_transaction * qtr = (as_query_transaction*)object;
	as_query_jobstat *job_pool = (as_query_jobstat*) udata;

	if ( job_pool->index >= job_pool->max_size) return 0;
	as_mon_jobstat * stat = *(job_pool->jobstat);
	stat                  = stat + job_pool->index;
	as_query__fill_jobstat(qtr, stat);
	(job_pool->index)++;
	return 0;
}

as_mon_jobstat *
as_query_get_jobstat_all(int * size)
{
	*size = rchash_get_size(g_query_job_hash);
	if(*size == 0) return AS_QUERY_OK;

	as_mon_jobstat     * job_stats;
	as_query_jobstat   * job_pool;

	job_stats          = (as_mon_jobstat *) cf_malloc(sizeof(as_mon_jobstat) * (*size));
	job_pool           = (as_query_jobstat *) cf_malloc(sizeof(as_query_jobstat));
	job_pool->jobstat  = &job_stats;
	job_pool->index    = 0;
	job_pool->max_size = *size;
	rchash_reduce(g_query_job_hash, as_mon_query_jobstat_reduce_fn, job_pool);
	*size              = job_pool->index;
	cf_free(job_pool);
	return job_stats;
}

udf_call *
as_query_get_udf_call(void *ptr)
{
	as_query_transaction *qtr = (as_query_transaction *)ptr;
	return &qtr->call;
}

/*
 * Returns NULL if partition with is 'pid' is not qnode
 * Else 
 * 		if all the qnodes are reserved upfront returns the rsv used for reserving the partition
 * 		else reserves the partition and returns rsv
 */

as_partition_reservation *
as_query_reserve_qnode(as_namespace * ns, as_query_transaction * qtr, as_partition_id  pid, as_partition_reservation * rsv)
{
	if (qtr->qctx.qnodes_pre_reserved) {
		if (!qtr->qctx.is_partition_qnode[pid]) {
			cf_debug(AS_QUERY, "Getting digest in rec list which do not belong to qnode.");
			return NULL;
		}
		return &qtr->rsv[pid];
	}
	else {
		// get the qnode reservation per record
		// Good for unique sindex queries.
		as_partition_reservation tmp_rsv = *rsv;

		AS_PARTITION_RESERVATION_INIT(tmp_rsv);
		if (0 != as_partition_reserve_qnode(ns, pid, rsv)) {
			return NULL;
		}
		cf_atomic_int_incr(&g_config.dup_tree_count);
	}
	return rsv;
}

void
as_query_release_qnode(as_query_transaction * qtr, as_partition_reservation * rsv)
{
	if (!qtr->qctx.qnodes_pre_reserved) {
		as_partition_release(rsv);
		cf_atomic_int_decr(&g_config.dup_tree_count);
	}
}<|MERGE_RESOLUTION|>--- conflicted
+++ resolved
@@ -871,32 +871,11 @@
 		pthread_mutex_unlock(&qtr->buf_mutex);
 		return AS_QUERY_ERR;
 	}
-<<<<<<< HEAD
-	if (msg_sz > (bb_r->alloc_sz - bb_r->used_sz)) {
+
+	if (msg_sz > (bb_r->alloc_sz - bb_r->used_sz) && bb_r->used_sz != 0) {
 		as_query__netio(qtr, false);
-=======
-	if (msg_sz > (bb_r->alloc_sz - bb_r->used_sz) && bb_r->used_sz != 0) {
-		uint64_t time_ns        = 0;
-
-		if (g_config.query_enable_histogram) {
-			time_ns = cf_getns();
-		}
-
-		int ret     = as_query__send_response(qtr);
-		if (ret != AS_QUERY_OK) {
-			pthread_mutex_unlock(&qtr->buf_mutex);
-			return ret;
-		}
-
-		QUERY_HIST_INSERT_DATA_POINT(query_net_io_hist, time_ns);
-
-		// if sent successfully mark the used_sz as 0, and reuse
-		// the buffer
-		bb_r->used_sz = 0;
-		qtr->buf_reserved = 0;
-		cf_detail(AS_QUERY, "Streamed Out");
->>>>>>> 36c9b6f9
-	}
+	}
+
 	qtr->buf_reserved += msg_sz;
 	ret = as_msg_make_val_response_bufbuilder(val, &qtr->bb_r, msg_sz, success);
 	if (ret != 0) {
@@ -944,31 +923,9 @@
 		pthread_mutex_unlock(&qtr->buf_mutex);
 		return AS_QUERY_ERR;
 	}
-<<<<<<< HEAD
-	if (msg_sz > (bb_r->alloc_sz - bb_r->used_sz)) {
+	
+	if (msg_sz > (bb_r->alloc_sz - bb_r->used_sz) && bb_r->used_sz != 0) {
 		as_query__netio(qtr, false);
-=======
-	if (msg_sz > (bb_r->alloc_sz - bb_r->used_sz) && bb_r->used_sz != 0) {
-		uint64_t time_ns        = 0;
-
-		if (g_config.query_enable_histogram) {
-			time_ns = cf_getns();
-		}
-
-		int ret     = as_query__send_response(qtr);
-		if (ret != AS_QUERY_OK) {
-			pthread_mutex_unlock(&qtr->buf_mutex);
-			return ret;
-		}
-
-		QUERY_HIST_INSERT_DATA_POINT(query_net_io_hist, time_ns);
-
-		// if sent successfully mark the used_sz as 0, and reuse
-		// the buffer
-		bb_r->used_sz = 0;
-		qtr->buf_reserved = 0;
-		cf_detail(AS_QUERY, "Streamed Out");
->>>>>>> 36c9b6f9
 	}
 	qtr->buf_reserved += msg_sz;
 
